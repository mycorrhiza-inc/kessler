--- conflicted
+++ resolved
@@ -15,15 +15,6 @@
   const [open, setOpen] = useState(false);
 
   return (
-<<<<<<< HEAD
-    <div className="standard-box">
-      <h1>{data.name}</h1>
-      <span />
-      <div dangerouslySetInnerHTML={{ __html: data.text }} />
-      <span />
-      <p>{data.docketID}</p>
-    </div>
-=======
     <>
       <Card
         style={{
@@ -52,7 +43,6 @@
         <div>Modal Contents</div>
       </Modal>
     </>
->>>>>>> 4205795e
   );
 };
 
