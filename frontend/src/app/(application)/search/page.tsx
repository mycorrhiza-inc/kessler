<<<<<<< HEAD
import React, { Suspense } from "react";
import HomeSearchBar, {
  HomeSearchBarClientBaseUrl,
} from "@/components/NewSearch/HomeSearch";
import SearchResultsServer from "@/components/Search/SearchResultsServer";
import LoadingSpinner from "@/components/styled-components/LoadingSpinner";

interface SearchPageProps {
  searchParams: { q?: string };
}

export default function Page({ searchParams }: SearchPageProps) {
  const initialQuery = (searchParams.q || "").trim();

  return (
    <>
      <div className="flex flex-col items-center justify-center bg-base-100 p-4">
        <HomeSearchBarClientBaseUrl
          baseUrl="/search"
          initialState={initialQuery}
        />
      </div>
      <Suspense
        fallback={
          <LoadingSpinner loadingText="Fetching results from server." />
        }
      >
        <SearchResultsServer q={initialQuery} />
      </Suspense>
    </>
  );
=======
import React from 'react'
import { Suspense } from 'react'
import HomeSearchBar from '@/components/NewSearch/HomeSearch'
import SearchResultsWrapper from '@/components/Search/SearchResultsWrapper'

interface SearchPageProps {
  searchParams: {
    q?: string
  }
}

export default function Page({ searchParams }: SearchPageProps) {
  const initialQuery = searchParams.q ?? ''

  return (
    <main className="container mx-auto p-4">
      <h1 className="text-2xl font-bold mb-4">Search</h1>

      {/* Search input / filters */}
      <HomeSearchBar defaultValue={initialQuery} />

      {/* Server-side results streaming + client hydration */}
      <Suspense fallback={<div className="py-8 text-center">Loading results…</div>}>
        {/* @ts-expect-error Async Server Component */}
        <SearchResultsWrapper initialQuery={initialQuery} />
      </Suspense>
    </main>
  )
>>>>>>> 3badf060
}<|MERGE_RESOLUTION|>--- conflicted
+++ resolved
@@ -1,4 +1,3 @@
-<<<<<<< HEAD
 import React, { Suspense } from "react";
 import HomeSearchBar, {
   HomeSearchBarClientBaseUrl,
@@ -30,16 +29,6 @@
       </Suspense>
     </>
   );
-=======
-import React from 'react'
-import { Suspense } from 'react'
-import HomeSearchBar from '@/components/NewSearch/HomeSearch'
-import SearchResultsWrapper from '@/components/Search/SearchResultsWrapper'
-
-interface SearchPageProps {
-  searchParams: {
-    q?: string
-  }
 }
 
 export default function Page({ searchParams }: SearchPageProps) {
@@ -59,5 +48,4 @@
       </Suspense>
     </main>
   )
->>>>>>> 3badf060
 }