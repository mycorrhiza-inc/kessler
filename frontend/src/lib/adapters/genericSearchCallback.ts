--- conflicted
+++ resolved
@@ -65,8 +65,6 @@
   data: any[]; // Replace with actual filing data type
 }
 
-<<<<<<< HEAD
-=======
 /**
  * Generic function to perform network search requests and handle response checks.
  */
@@ -120,38 +118,31 @@
   }
 }
 
->>>>>>> b5b3cd6b
 export const createGenericSearchCallback = (
   info: GenericSearchInfo
 ): SearchResultsGetter => {
   // debug and default to dummy search results for stylistic changes.
-<<<<<<< HEAD
   info.search_type = GenericSearchType.Filling as GenericSearchType;
   //console.log("All searches are dummys for momentary testing purposes")
 
   // const api_url = contextualApiUrl(getEnvConfig());
   const api_url = "http://localhost";
 
+  // =======
+  //   info.search_type = GenericSearchType.Dummy as GenericSearchType;
+  //   console.log("All searches are dummys for momentary testing purposes");
+  //
+  //   const api_url = contextualApiUrl(getEnvConfig());
+  //   if (!api_url) {
+  //     throw new Error("API URL cannot be undefined");
+  //   }
+  // >>>>>>> main
   console.log("searching with api_url:", api_url);
   console.log("info:", info);
   console.log("search type:", info.search_type);
 
-=======
-  info.search_type = GenericSearchType.Dummy as GenericSearchType;
-  console.log("All searches are dummys for momentary testing purposes");
-
-  const api_url = contextualApiUrl(getEnvConfig());
->>>>>>> b5b3cd6b
-  if (!api_url) {
-    throw new Error("API URL cannot be undefined");
-  }
-  console.log("searching with api_url:", api_url);
-  console.log("info:", info);
-  console.log("search type:", info.search_type);
-
   switch (info.search_type) {
     case GenericSearchType.Dummy:
-<<<<<<< HEAD
       return async (pagination: PaginationData): Promise<SearchResult> => {
         try {
           const url = `${api_url}/v2/version_hash`;
@@ -179,81 +170,68 @@
           }
           throw error;
         }
-=======
-      return async (pagination: PaginationData): Promise<SearchResult[]> => {
-        // Dummy fetch just to simulate network call
-        const url = `${api_url}/v2/version_hash`;
-        await performSearchRequest<void, any, SearchResult>(url, 'get', () => []);
-        const results = await generateFakeResults(pagination);
-        console.log("Got fake results");
-        mutateIndexifySearchResults(results, pagination);
-        return results;
->>>>>>> b5b3cd6b
       };
 
     case GenericSearchType.Filling:
       return async (pagination: PaginationData): Promise<SearchResult[]> => {
         const paginationQueryString = queryStringFromPagination(pagination);
-<<<<<<< HEAD
-        const { query: searchQuery, filters: searchFilters } = info;
+        const { query: searchQuery } = info;
+        const url = `${api_url}/v2/search/file${paginationQueryString}`;
+        const requestData: SearchRequest = { query: searchQuery };
 
         console.log("query data:", info);
         console.log("SEARCH FILTERS DISABLED UNTIL MIRRI UPDATES THE DB");
         console.log("API URL:", api_url);
 
-        try {
-          // const url = `${api_url}/v2/search/file${paginationQueryString}`;
-          const url = `${api_url}/v2/search`;
-          const requestData: SearchRequest = { query: info.query };
-
-          const response = await axios.post<SearchResponse>(url, info);
-
-          if (!response.data) {
-            throw new Error(
-              `Search data returned from backend URL ${url} with data ${JSON.stringify(
-                requestData
-              )} was undefined`
-            );
-          }
-
-          if (Array.isArray(response.data) && response.data.length === 0) {
-            console.warn("Response length is zero - no results found");
-            return [];
-          }
-
-          if (typeof response.data === "string") {
-            console.warn(
-              "Received string response instead of expected data structure"
-            );
-            return [];
-          }
-
-          const filings = hydratedSearchResultsToFilings(response.data);
-          console.log(`Successfully got ${filings.length} search results`);
-          console.log("Getting data");
-
-          const searchResults: DocumentCardData[] =
-            filings.map(adaptFilingToCard);
-
-          mutateIndexifySearchResults(searchResults, pagination);
-          return searchResults;
-        } catch (error) {
-          if (axios.isAxiosError(error)) {
-            console.error("Axios error in filing search:", error);
-            if (error.response) {
-              console.error("Response status:", error.response.status);
-              console.error("Response data:", error.response.data);
-            }
-          } else {
-            console.error("Unexpected error in filing search:", error);
-          }
-          throw error;
-        }
-=======
-        const { query: searchQuery } = info;
-        const url = `${api_url}/v2/search/file${paginationQueryString}`;
-        const requestData: SearchRequest = { query: searchQuery };
-
+        //         try {
+        //           // const url = `${api_url}/v2/search/file${paginationQueryString}`;
+        //           const url = `${api_url}/v2/search`;
+        //           const requestData: SearchRequest = { query: info.query };
+        //
+        //           const response = await axios.post<SearchResponse>(url, info);
+        //
+        //           if (!response.data) {
+        //             throw new Error(
+        //               `Search data returned from backend URL ${url} with data ${JSON.stringify(
+        //                 requestData
+        //               )} was undefined`
+        //             );
+        //           }
+        //
+        //           if (Array.isArray(response.data) && response.data.length === 0) {
+        //             console.warn("Response length is zero - no results found");
+        //             return [];
+        //           }
+        //
+        //           if (typeof response.data === "string") {
+        //             console.warn(
+        //               "Received string response instead of expected data structure"
+        //             );
+        //             return [];
+        //           }
+        //
+        //           const filings = hydratedSearchResultsToFilings(response.data);
+        //           console.log(`Successfully got ${filings.length} search results`);
+        //           console.log("Getting data");
+        //
+        //           const searchResults: DocumentCardData[] =
+        //             filings.map(adaptFilingToCard);
+        //
+        //           mutateIndexifySearchResults(searchResults, pagination);
+        //           return searchResults;
+        //         } catch (error) {
+        //           if (axios.isAxiosError(error)) {
+        //             console.error("Axios error in filing search:", error);
+        //             if (error.response) {
+        //               console.error("Response status:", error.response.status);
+        //               console.error("Response data:", error.response.data);
+        //             }
+        //           } else {
+        //             console.error("Unexpected error in filing search:", error);
+        //           }
+        //           throw error;
+        //         }
+        // =======
         return performSearchRequest<SearchRequest, any[], DocumentCardData>(
           url,
           'post',
@@ -265,7 +243,6 @@
           pagination,
           requestData,
         );
->>>>>>> b5b3cd6b
       };
 
     case GenericSearchType.Organization:
