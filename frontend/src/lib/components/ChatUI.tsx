--- conflicted
+++ resolved
@@ -362,11 +362,7 @@
 }
 /*
  */
-<<<<<<< HEAD
-function ChatUI({ convoID = "", chatUrl }: { convoID?: string, chatUrl: string }) {
-=======
-export default function ChatUI({ convoID = "", chatUrl, modelOptions }: { convoID?: string, chatUrl: string, modelOptions: string[] }) {
->>>>>>> fc266f57
+function ChatUI({ convoID = "", chatUrl, modelOptions }: { convoID?: string, chatUrl: string, modelOptions: string[] }) {
   // convoId being empty is a new chat instance
 
   return (
