"use client";
import React, { useEffect, useRef, useState } from "react";
<<<<<<< HEAD
import { ChevronDownIcon, ChevronUpIcon } from "../Icons";
import { subdividedHueFromSeed } from "../Tables/TextPills";
=======
import { AngleDownIcon, AngleUpIcon } from "../Icons";
import { fileTypeColor, subdividedHueFromSeed } from "../Tables/TextPills";
>>>>>>> 1cdb5388
import {
  QueryDataFile,
  InheritedFilterValues,
  initialFiltersFromInherited,
} from "@/lib/filters";
import {
  FileSearchBoxProps,
  Filter,
  PageContextMode,
  SearchBoxInputProps,
  Suggestion,
} from "@/lib/types/SearchTypes";
import { ConvoSearchRequestData } from "../LookupPages/SearchRequestData";
import { mockFetchSuggestions } from "./SearchSuggestions";
<<<<<<< HEAD
import {  Range as DateRange } from "react-date-range";
import { InputType } from "../Filters/FiltersInfo";
import { RangePicker } from "./filters/DatePickerPill";
import { filter } from "lodash-es";
=======
import { fileExtensionFromText } from "../Tables/FileExtension";
>>>>>>> 1cdb5388

const AdvancedSearch = () => {
  const [open, setOpen] = useState(false);

  const flip = () => {
    setOpen(!open);
  };

  return (
    <div className="p-4 text-base-content" onClick={flip}>
      <div className="tooltip" data-tip="Advanced Search">
        {open ? <ChevronUpIcon /> : <ChevronDownIcon />}
      </div>
    </div>
  );
};
type FiltersPoolProps = {
  selected: Filter[];
  handleFilterRemove: (filterId: string) => void;
  flipExclude: (filterId: string) => void;
  updateFilter: (filterId: string, value: any) => void;
};

const displayTypeDict = {
  nypuc_docket_industry: "Docket Industry",
};
const getDisplayType = (val: string): string => {
  if (val in displayTypeDict) {
    return displayTypeDict[val as keyof typeof displayTypeDict];
  }
  return val
    .split("_")
    .map((word) => word.charAt(0).toUpperCase() + word.slice(1))
    .join(" ");
};
const FiltersPool: React.FC<FiltersPoolProps> = ({
  selected,
  handleFilterRemove,
  updateFilter,
  flipExclude,
}) => {

  const newRange: DateRange = {}
  const [hoveredId, setHoveredId] = useState<string | null>(null);
  const [range, setRange] = useState<DateRange>(newRange);

  if (!selected || selected.length === 0) {
    return null;
  }
  const bgcolor = (filter: Filter) => {
    if (filter.exclude) {
      return "#fde8e8";
    }
    if (filter.type === "organization") {
      return subdividedHueFromSeed(filter.id);
    }
    if (filter.type === "docket") {
      return subdividedHueFromSeed(filter.label);
    }
    if (filter.type === "file_class") {
      return subdividedHueFromSeed(filter.label);
    }
    if (filter.type === "text") {
      return "oklch(90% 0.01 30)";
    }
<<<<<<< HEAD
    if (filter.type === "date")
      return subdividedHueFromSeed(filter.label);
=======
    if (filter.type === "extension") {
      return fileTypeColor[fileExtensionFromText(filter.label)];
    }
    return subdividedHueFromSeed(filter.label);
>>>>>>> 1cdb5388
    // return "oklch(90% 0.1 80)";
  };
  return (
    selected.length > 0 && (
      <div>
        <div className="divider pl-5 pr-5"></div>
        <div className="flex flex-wrap gap-2 p-2">
          {selected.map((filter) => (
            <div
              key={filter.id}
              className="flex items-center gap-1 px-3 py-1 rounded-full text-sm group"
              style={{
                backgroundColor: bgcolor(filter),
                color: filter.exclude ? "#f56565" : "black",
              }}
              onMouseEnter={() => setHoveredId(filter.id)}
              onMouseLeave={() => setHoveredId(null)}
            >
              <span className="font-medium flex items-center gap-1">
                {filter.excludable &&
                  !filter.exclude &&
                  hoveredId === filter.id && (
                    <button
                      onClick={() => flipExclude(filter.id)}
                      className="text-gray-500 hover:underline"
                    >
                      exclude
                    </button>
                  )}
                {filter.excludable && filter.exclude && (
                  <button
                    onClick={() => flipExclude(filter.id)}
                    className={`${hoveredId === filter.id ? "line-through" : ""}`}
                  >
                    exclude
                  </button>
                )}
<<<<<<< HEAD
                {filter.type === InputType.Date ? (
                  <RangePicker baseRange={range} updateRange={setRange}  />
                ) : (
                  <>
                    {filter.type}: {filter.label}
                  </>
                )}
=======
                {getDisplayType(filter.type)}: {filter.label}
>>>>>>> 1cdb5388
              </span>
              {filter.type === InputType.Date ? (
                <span />
              ) : (
                <button
                  onClick={() => handleFilterRemove(filter.id)}
                  className="ml-1 text-gray-500 hover:text-black font-bold"
                >
                  ×
                </button>
              )}
            </div>
          ))}
        </div>
      </div>
    )
  );
};

const suggestionToFilter = (suggestion: Suggestion): Filter => {
  if (suggestion.type === "text") {
    return { ...suggestion, exclude: false, excludable: false };
  }
  return { ...suggestion, exclude: false, excludable: true };
};

const setSearchFilters = (props: SearchBoxInputProps, filters: Filter[]) => {
  const filterTypeDict = filters.reduce(
    (acc: { [key: string]: Filter[] }, filter: Filter) => {
      if (!acc[filter.type]) {
        acc[filter.type] = [];
      }
      let toPush = filter;
      if (filter.type === "date") {
        const coercedValue: DateRange = filter.value as DateRange;
        if (coercedValue.startDate != undefined )  {
        acc[InputType.Date].push({ ...filter, value: coercedValue.startDate });
        }
        if (coercedValue.endDate != undefined )  {
        acc[InputType.Date].push({ ...filter, value: coercedValue.endDate });
        }
      } else {
        acc[filter.type].push(filter);
        
      }
      return acc;
    },
    {},
  );

  if (props && "pageContext" in props) {
    if (props.pageContext === PageContextMode.Files) {
      const fileProps = props as FileSearchBoxProps;
      fileProps.setSearchData(
        generateFileFiltersFromFilterList(
          props.inheritedFileFilters,
          filterTypeDict,
        ),
      );
      return;
    }
    if (props.pageContext === PageContextMode.Organizations) {
      props.setSearchQuery(getTextQueryFromFilterList(filterTypeDict));
      return;
    }
    if (props.pageContext === PageContextMode.Conversations) {
      props.setSearchData(generateConvoSearchData(filterTypeDict));
      return;
    }
  }
};

const getTextQueryFromFilterList = (filterTypeDict: {
  [key: string]: Filter[];
}) => {
  if (filterTypeDict.text) {
    if (filterTypeDict.text.length > 1) {
      console.log("This paramater shouldnt be more then length 1, ignoring ");
    }
    const first_filter_text = filterTypeDict.text[0].label;
    console.log("Filters are being updated with text");
    return first_filter_text;
  } else {
    return "";
  }
};

const generateConvoSearchData = (filterTypeDict: {
  [key: string]: Filter[];
}) => {
  var convoSearchData: ConvoSearchRequestData = {};
  const setQuery = (value: string) => {
    convoSearchData.query = value;
  };
  const querySchema: filterExtractionSchema = {
    filters: filterTypeDict.text,
    valueProperty: "label",
    elseValue: "",
    setValueFunc: setQuery,
  };
  filterExtractionHelper(querySchema);
  const setIndustry = (value: string) => {
    convoSearchData.industry_type = value;
  };
  const industrySchema: filterExtractionSchema = {
    filters: filterTypeDict.nypuc_docket_industry,
    valueProperty: "label",
    elseValue: "",
    setValueFunc: setIndustry,
  };
  filterExtractionHelper(industrySchema);
  return convoSearchData;
};

const generateFileFiltersFromFilterList = (
  inheritedFileFilters: InheritedFilterValues,
  filterTypeDict: { [key: string]: Filter[] },
) => {
  const new_file_filters_metadata =
    initialFiltersFromInherited(inheritedFileFilters);
  const new_file_filters: QueryDataFile = {
    filters: new_file_filters_metadata,
    query: getTextQueryFromFilterList(filterTypeDict),
  };

  const filterConfigs = [
    {
      filterKey: "docket",
      targetPath: ["filters", "match_docket_id"],
      valueProperty: "id",
      elseValue: new_file_filters_metadata.match_docket_id,
    },
    {
      filterKey: "organization",
      targetPath: ["filters", "match_author"],
      valueProperty: "label",
      elseValue: new_file_filters_metadata.match_author,
    },
    {
      filterKey: "extension",
      targetPath: ["filters", "match_extension"],
      valueProperty: "label",
      elseValue: "",
    },
    {
      filterKey: "file_class",
      targetPath: ["filters", "match_file_class"],
      valueProperty: "label",
      elseValue: "",
    },
  ];

  filterConfigs.forEach(
    ({ filterKey, targetPath, valueProperty, elseValue }) => {
      const filters = filterTypeDict[filterKey];

      const setValue = (value: string) => {
        setNestedValue(new_file_filters, targetPath, value);
      };
      filterExtractionHelper({
        filters: filters,
        valueProperty: valueProperty,
        elseValue: elseValue,
        setValueFunc: setValue,
      });
    },
  );

  return new_file_filters;
};

interface filterExtractionSchema {
  filters: Filter[];
  valueProperty: string;
  elseValue: string;
  setValueFunc: (value: any) => void;
}
const filterExtractionHelper = (schema: filterExtractionSchema) => {
  const filters = schema.filters;
  const setValueFunc = schema.setValueFunc;
  const elseValue = schema.elseValue;
  const valueProperty = schema.valueProperty;
  if (filters && filters.length > 0) {
    if (filters.length > 1) {
      console.log(
        `Parameter '${filters[0].type}' shouldn't have more than one filter, ignoring extras`,
      );
    }
    const value = filters[0][valueProperty as keyof Filter]; // Seems like a total hack.
    setValueFunc(value);
  } else {
    setValueFunc(elseValue);
  }
};

// Helper to set values in nested object paths
const setNestedValue = (obj: any, path: string[], value: any) => {
  let current = obj;
  for (let i = 0; i < path.length - 1; i++) {
    current = current[path[i]];
  }
  current[path[path.length - 1]] = value;
};
const newDateFilter = () => {
  const newRange: DateRange = {}
  return {
    id: "-1",
    type: InputType.Date,
    label: "Date",
    value: newRange,
    excludable: false
  }
}

const SearchBox = ({
  input,
  // setSearchData,
  ShowAdvancedSearch,
}: {
  input: SearchBoxInputProps;
  ShowAdvancedSearch?: boolean;
}) => {
  const [query, setQuery] = useState("");
  const [suggestions, setSuggestions] = useState<Suggestion[]>([]);
  const [selectedFilters, setSelectedFilters] = useState<Filter[]>([newDateFilter()]);
  const [isLoading, setIsLoading] = useState(false);
  const [highlightedIndex, setHighlightedIndex] = useState(0);
  const searchContainerRef = useRef<HTMLDivElement>(null);

  // Handle clicks outside of the search container
  useEffect(() => {
    const handleClickOutside = (event: any) => {
      // Check if the click was outside and we have suggestions open
      if (
        searchContainerRef.current &&
        !searchContainerRef.current.contains(event.target) &&
        suggestions.length > 0
      ) {
        console.log("Click outside detected, closing suggestions");
        setSuggestions([]);
        setQuery("");
      }
    };

    // Use mousedown and touchstart for better mobile support
    document.addEventListener("click", handleClickOutside, true);
    document.addEventListener("touchstart", handleClickOutside, true);

    return () => {
      document.removeEventListener("click", handleClickOutside, true);
      document.removeEventListener("touchstart", handleClickOutside, true);
    };
  }, [suggestions.length]); // Add suggestions.length as dependency
  useEffect(() => {
    setSearchFilters(input, selectedFilters);
  }, [selectedFilters]);

  const wrapReturnedSuggestions = (
    suggestions: Suggestion[],
    new_query: string,
  ) => {
    const text_query_suggestion: Suggestion = {
      id: "00000000-0000-0000-0000-000000000000",
      type: InputType.Text,
      label: new_query,
      value: new_query,
    };
    return [text_query_suggestion, ...suggestions];
  };

  const handleInputChange = async (e: any) => {
    const newQuery = e.target.value;
    setQuery(newQuery);

    if (newQuery.trim()) {
      setIsLoading(true);
      const results = wrapReturnedSuggestions(
        await mockFetchSuggestions(newQuery, input.pageContext),
        newQuery,
      );
      setSuggestions(results);
      setHighlightedIndex(0); // Reset highlight to first option
      setIsLoading(false);
    } else {
      setSuggestions([]);
    }
  };

  const handleKeyDown = (e: React.KeyboardEvent<HTMLInputElement>) => {
    if (!suggestions.length) return;

    switch (e.key) {
      case "ArrowDown":
        e.preventDefault();
        setHighlightedIndex((prev) =>
          prev < suggestions.length - 1 ? prev + 1 : prev,
        );
        break;
      case "ArrowUp":
        e.preventDefault();
        setHighlightedIndex((prev) => (prev > 0 ? prev - 1 : prev));
        break;
      case "Enter":
        e.preventDefault();
        if (suggestions[highlightedIndex]) {
          handleSuggestionClick(suggestions[highlightedIndex]);
        }
        break;
    }
  };

  const handleSuggestionClick = (suggestion: Suggestion) => {
    if (!selectedFilters.some((f) => f.id === suggestion.id)) {
      setSelectedFilters([...selectedFilters, suggestionToFilter(suggestion)]);
    }
    setQuery("");
    setSuggestions([]);
  };

  const handleFilterRemove = (filterId: string) => {
    setSelectedFilters(selectedFilters.filter((f) => f.id !== filterId));
  };

  const updateDate = (value: any) => {
    setSelectedFilters(
      selectedFilters.map((f) => {
        if (f.id === "-1") {
          return { ...f, value: value };
        }
        return f;
      }),
    );
  }

  const flipExclude = (filterId: string) => {
    setSelectedFilters(
      selectedFilters.map((f) => {
        if (f.id === filterId) {
          return { ...f, exclude: !f.exclude };
        }
        return f;
      }),
    );
  };

  return (
    <div className="p-12 max-w-xl mx-auto">
      <div className="flex flex-col gap-2">
        {/* Search container */}
        <div className="relative">
          {/* Search input */}
          <div className="relative flex flex-row">
            <input
              type="text"
              value={query}
              onChange={handleInputChange}
              onKeyDown={handleKeyDown}
              placeholder="Search anything..."
              className="w-full p-3 border rounded-lg shadow-sm focus:ring-2 focus:ring-blue-500 focus:border-blue-500 focus:outline-none bg-base-100"
            />

            {isLoading && (
              <div className="absolute right-3 top-1/2 transform -translate-y-1/2">
                <div className="animate-spin h-5 w-5 border-2 border-blue-500 border-t-transparent rounded-full" />
              </div>
            )}
            {ShowAdvancedSearch && <AdvancedSearch />}
          </div>

          {/* Suggestions dropdown - positioned relative to search container */}
          {suggestions.length > 0 && (
            <div className="absolute left-0 right-0 top-full mt-1 z-[999999] h-auto bg-base-100 border rounded-lg shadow-lg">
              <ul className=" max-h-60 overflow-auto">
                {suggestions.map((suggestion, index) => (
                  <li key={suggestion.id}>
                    <button
                      onClick={() => handleSuggestionClick(suggestion)}
                      onMouseEnter={() => setHighlightedIndex(index)}
                      className={`w-full px-4 py-3 text-left transition-colors ${index === highlightedIndex
                        ? "bg-primary/10 text-primary"
                        : "hover:secondary-content"
                        }`}
                    >
                      <span className={`text-sm font-medium text-secondary`}>
                        {getDisplayType(suggestion.type)}:
                      </span>{" "}
                      <span className="text-base-content">
                        {suggestion.label}
                      </span>
                    </button>
                  </li>
                ))}
              </ul>
              <FiltersPool
                selected={selectedFilters}
                handleFilterRemove={handleFilterRemove}
                flipExclude={flipExclude}
                updateFilter={updateDate}
              />
            </div>
          )}
        </div>

        <FiltersPool
          selected={selectedFilters}
          handleFilterRemove={handleFilterRemove}
          flipExclude={flipExclude}
          updateFilter={updateDate}
        />
      </div>
    </div>
  );
};

export default SearchBox;<|MERGE_RESOLUTION|>--- conflicted
+++ resolved
@@ -1,12 +1,7 @@
 "use client";
 import React, { useEffect, useRef, useState } from "react";
-<<<<<<< HEAD
 import { ChevronDownIcon, ChevronUpIcon } from "../Icons";
-import { subdividedHueFromSeed } from "../Tables/TextPills";
-=======
-import { AngleDownIcon, AngleUpIcon } from "../Icons";
 import { fileTypeColor, subdividedHueFromSeed } from "../Tables/TextPills";
->>>>>>> 1cdb5388
 import {
   QueryDataFile,
   InheritedFilterValues,
@@ -21,14 +16,11 @@
 } from "@/lib/types/SearchTypes";
 import { ConvoSearchRequestData } from "../LookupPages/SearchRequestData";
 import { mockFetchSuggestions } from "./SearchSuggestions";
-<<<<<<< HEAD
 import {  Range as DateRange } from "react-date-range";
 import { InputType } from "../Filters/FiltersInfo";
 import { RangePicker } from "./filters/DatePickerPill";
 import { filter } from "lodash-es";
-=======
 import { fileExtensionFromText } from "../Tables/FileExtension";
->>>>>>> 1cdb5388
 
 const AdvancedSearch = () => {
   const [open, setOpen] = useState(false);
@@ -94,15 +86,10 @@
     if (filter.type === "text") {
       return "oklch(90% 0.01 30)";
     }
-<<<<<<< HEAD
-    if (filter.type === "date")
-      return subdividedHueFromSeed(filter.label);
-=======
-    if (filter.type === "extension") {
-      return fileTypeColor[fileExtensionFromText(filter.label)];
-    }
+    // if (filter.type === "extension") {
+    //   return fileTypeColor[fileExtensionFromText(filter.label)];
+    // }
     return subdividedHueFromSeed(filter.label);
->>>>>>> 1cdb5388
     // return "oklch(90% 0.1 80)";
   };
   return (
@@ -140,7 +127,6 @@
                     exclude
                   </button>
                 )}
-<<<<<<< HEAD
                 {filter.type === InputType.Date ? (
                   <RangePicker baseRange={range} updateRange={setRange}  />
                 ) : (
@@ -148,9 +134,6 @@
                     {filter.type}: {filter.label}
                   </>
                 )}
-=======
-                {getDisplayType(filter.type)}: {filter.label}
->>>>>>> 1cdb5388
               </span>
               {filter.type === InputType.Date ? (
                 <span />
