"use client";
import React, { useCallback } from "react";
import {
  ReactFlow,
  MiniMap,
  Controls,
  Background,
  useNodesState,
  useEdgesState,
  addEdge,
} from "@xyflow/react";

import "@xyflow/react/dist/style.css";
import { User } from "@supabase/supabase-js";
import Header from "../Header";
import { useTheme } from "next-themes";
<<<<<<< HEAD
import { themeDataDictionary } from "../ThemeSelector";
import Navbar from "../Navbar";
=======
>>>>>>> c80f9c0a

interface SeriousGame {
  teams: SeriousGameTeam[];
  turns: SeriousGameTurn[];
  description: string;
  completed: boolean;
  post_game: PostGameInfo | null; // Give this its own type at some point.
}
interface Organization {}
interface PostGameInfo {}

interface SeriousGameTeam {
  members: Organization[];
  description: string;
  objective: string;
}
interface SeriousGameTurn {
  completed: boolean;
  context: string;
  actions: SeriousGameAction[];
  synthesis: string | null;
}
interface SeriousGameAction {
  team_uuid: string;
  context: string;
  suggested_action: string;
  action_probabilities: ActionProbability[];
  chosen_probability: number;
  description: string;
}
interface ActionProbability {
  probability: number; // float between 0 and 1
  definitive_action_description: string;
}

const exampleTurn: SeriousGameTurn = {
  completed: true,
  context: "The local fantasy town council meeting is underway.",
  actions: [
    {
      team_uuid: "wizard-team",
      context: "Wizard tries to sway town council with a vision of prosperity.",
      suggested_action: "Cast an illusion spell of a bountiful future.",
      action_probabilities: [
        {
          probability: 0.6,
          definitive_action_description:
            "The council is intrigued but skeptical.",
        },
      ],
      chosen_probability: 0.4,
      description: "The wizard's illusion was partially effective.",
    },
    {
      team_uuid: "sorcerer-team",
      context: "Sorcerer aims to manipulate emotions to incite support.",
      suggested_action: "Charm council members with emotional manipulation.",
      action_probabilities: [
        {
          probability: 0.7,
          definitive_action_description:
            "Council members are swayed by the emotional appeal.",
        },
      ],
      chosen_probability: 0.5,
      description: "The sorcerer's charm spell had a significant impact.",
    },
  ],
  synthesis:
    "The council favors neither party completely but is more open to magic in political affairs.",
};

type NodeType = {
  id: string;
  position: { x: number; y: number };
  data: { label: string };
};

type EdgeType = {
  id: string;
  source: string;
  target: string;
};

// 2. A way to render the output of a SeriousGameTurn as a network of nodes and edges, the context should be on the leftmost side with the actions for each user being stacked vertically on top (the nodes should start with the context, continue to the action, then the described outcomes, then the probability roll and the final outcome selection.) they should all combine on the rightmost side for the final description of what happened in said turn
const createNodesAndEdgesFromTurn = (
  turn: SeriousGameTurn,
): { nodes: NodeType[]; edges: EdgeType[] } => {
  let nodes: NodeType[] = [];
  let edges: EdgeType[] = [];

  // Root context node
  nodes.push({
    id: "context",
    position: { x: 0, y: 0 },
    data: { label: turn.context },
  });

  let currentYPosition = 100;

  turn.actions.forEach((action, index) => {
    const actionNodeId = `action-${index}`;
    // Add Action Node
    nodes.push({
      id: actionNodeId,
      position: { x: 100, y: currentYPosition },
      data: { label: action.suggested_action },
    });

    edges.push({
      id: `context-to-action-${index}`,
      source: "context",
      target: actionNodeId,
    });

    const descriptionNodeId = `description-${index}`;
    // Add Description Node
    nodes.push({
      id: descriptionNodeId,
      position: { x: 200, y: currentYPosition },
      data: { label: action.description },
    });

    edges.push({
      id: `action-to-description-${index}`,
      source: actionNodeId,
      target: descriptionNodeId,
    });

    action.action_probabilities.forEach((probability, probIndex) => {
      const probNodeId = `probability-${index}-${probIndex}`;
      // Add Probability Node
      nodes.push({
        id: probNodeId,
        position: { x: 300, y: currentYPosition },
        data: {
          label: `Prob: ${probability.probability}, Chosen: ${action.chosen_probability}`,
        },
      });

      edges.push({
        id: `description-to-probability-${index}-${probIndex}`,
        source: descriptionNodeId,
        target: probNodeId,
      });

      const outcomeNodeId = `outcome-${index}-${probIndex}`;
      // Add Outcome Node
      nodes.push({
        id: outcomeNodeId,
        position: { x: 400, y: currentYPosition },
        data: { label: probability.definitive_action_description },
      });

      edges.push({
        id: `probability-to-outcome-${index}-${probIndex}`,
        source: probNodeId,
        target: outcomeNodeId,
      });

      currentYPosition += 100;
    });
  });

  const synthesisNodeId = "synthesis";
  // Add Synthesis Node
  if (turn.synthesis) {
    nodes.push({
      id: synthesisNodeId,
      position: { x: 500, y: currentYPosition / 2 },
      data: { label: turn.synthesis },
    });

    turn.actions.forEach((_, index) => {
      edges.push({
        id: `outcome-to-synthesis-${index}`,
        source: `outcome-${index}-0`, // Assume there's only one outcome now, adjust if multiple
        target: synthesisNodeId,
      });
    });
  }

  return { nodes, edges };
};
const initialNodes = [
  { id: "1", position: { x: 0, y: 0 }, data: { label: "1" } },
  { id: "2", position: { x: 0, y: 100 }, data: { label: "2" } },
];
const initialEdges = [{ id: "e1-2", source: "1", target: "2" }];

const TestFlowVisuals = ({ user }: { user: User | null }) => {
  const { theme } = useTheme();
  const [nodes, setNodes, onNodesChange] = useNodesState(initialNodes);
  const [edges, setEdges, onEdgesChange] = useEdgesState(initialEdges);
  // Fix Later
  // @ts-ignore
  const onConnect = useCallback(
    (params: any) => setEdges((eds) => addEdge(params, eds)),
    [setEdges],
  );

  return (
    <div>
      <div style={{ width: "90vw", height: "80vh" }}>
        <ReactFlow
          nodes={nodes}
          edges={edges}
          onNodesChange={onNodesChange}
          onEdgesChange={onEdgesChange}
          onConnect={onConnect}
        >
          <Controls />
          <MiniMap />
          {/* Did react forget how enums work? */}
          {/* @ts-ignore */}
          <Background variant="dots" gap={12} size={1} />
        </ReactFlow>
      </div>
    </div>
  );
};
export default TestFlowVisuals;<|MERGE_RESOLUTION|>--- conflicted
+++ resolved
@@ -14,11 +14,6 @@
 import { User } from "@supabase/supabase-js";
 import Header from "../Header";
 import { useTheme } from "next-themes";
-<<<<<<< HEAD
-import { themeDataDictionary } from "../ThemeSelector";
-import Navbar from "../Navbar";
-=======
->>>>>>> c80f9c0a
 
 interface SeriousGame {
   teams: SeriousGameTeam[];
