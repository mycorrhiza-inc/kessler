--- conflicted
+++ resolved
@@ -5,11 +5,7 @@
   SetStateAction,
   useState,
   useMemo,
-<<<<<<< HEAD
   Suspense,
-=======
-  useEffect,
->>>>>>> 5a85639b
 } from "react";
 import { BasicDocumentFiltersList } from "@/components/DocumentFilters";
 import {
@@ -21,45 +17,7 @@
   QueryDataFile,
 } from "@/lib/filters";
 import { AnimatePresence, motion } from "framer-motion";
-<<<<<<< HEAD
 import FilingTableQuery from "./FilingTable";
-=======
-import axios from "axios";
-
-export type Filing = {
-  id?: string;
-  lang?: string;
-  title?: string;
-  date?: string;
-  author?: string;
-  source?: string;
-  language?: string;
-  extension?: string;
-  file_class?: string;
-  item_number?: string;
-  author_organisation?: string;
-  url?: string;
-  uuid?: string;
-};
-
-const testFiling: Filing = {
-  id: "0",
-  url: "https://documents.dps.ny.gov/public/Common/ViewDoc.aspx?DocRefId={7F4AA7FC-CF71-4C2B-8752-A1681D8F9F46}",
-  date: "05/12/2022",
-  lang: "en",
-  title: "Press Release - PSC Announces CLCPA Tracking Initiative",
-  author: "Public Service Commission",
-  source: "Public Service Commission",
-  language: "en",
-  extension: "pdf",
-  file_class: "Press Releases",
-  item_number: "3",
-  author_organisation: "Public Service Commission",
-  uuid: "3c4ba5f3-febc-41f2-aa86-2820db2b459a",
-};
-
-const filings: Filing[] = [testFiling];
->>>>>>> 5a85639b
 
 const TableFilters = ({
   searchFilters,
@@ -100,37 +58,7 @@
     </>
   );
 };
-<<<<<<< HEAD
 
-=======
-export const FilingTable = ({ filings,  }: { filings: Filing[] }) => {
-  const getFilingData = async (id: string) => {
-    const response = await axios.post("http://localhost/v2/filing_data", {
-      id: id,
-    });
-    return response.data;
-  };
-  return (
-    <div className="overflow-x-scroll max-h-[600px] overflow-y-auto">
-      <table className="w-full divide-y divide-gray-200 table">
-        <tbody>
-          <tr className="border-b border-gray-200">
-            <th className="text-left p-2 sticky top-0 bg-white">Date Filed</th>
-            <th className="text-left p-2 sticky top-0 bg-white">Title</th>
-            <th className="text-left p-2 sticky top-0 bg-white">Author</th>
-            <th className="text-left p-2 sticky top-0 bg-white">Source</th>
-            <th className="text-left p-2 sticky top-0 bg-white">Item Number</th>
-            <th className="text-left p-2 sticky top-0 bg-white">File</th>
-          </tr>
-          {filings.map((filing) => (
-            <TableRow filing={filing} />
-          ))}
-        </tbody>
-      </table>
-    </div>
-  );
-};
->>>>>>> 5a85639b
 const ConversationComponent = ({
   inheritedFilters,
 }: {
