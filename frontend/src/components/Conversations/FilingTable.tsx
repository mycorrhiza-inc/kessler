--- conflicted
+++ resolved
@@ -38,16 +38,6 @@
   xlsx: "oklch(75.55% 0.133 140)",
 };
 
-<<<<<<< HEAD
-const FileTypePill = ({ file_class }: { file_class?: string }) => {
-  const fileClassDefined = file_class || "Unknown";
-  const pillInteger = Math.abs(
-    fileClassDefined
-      .split("")
-      .reduce((acc, char) => (acc * 3 + 2 * char.charCodeAt(0)) % 42, 0),
-  );
-  const pillColor = oklchSubdivide(pillInteger, 15);
-=======
 const IsFiletypeColor = (key: string): key is keyof FileColor => {
   return key in fileTypeColor;
 }
@@ -67,7 +57,6 @@
       ) % 9;
     pillColor = pillColors[pillInteger];
   }
->>>>>>> 7977f7b3
   // btn-[${pillColor}]
   return (
     <button
