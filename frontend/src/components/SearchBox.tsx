import { Dispatch, SetStateAction, useState, useEffect, useRef } from "react";
import { Input, Button, Grid, Stack, Divider, Box } from "@mui/joy";
import Tooltip from "@mui/joy/Tooltip";
import { motion } from "framer-motion";
import { CommandIcon, SearchIcon, ChatIcon } from "@/components/Icons";

interface SearchBoxProps {
  handleSearch: () => Promise<void>;
  searchQuery: string;
  setSearchQuery: Dispatch<SetStateAction<string>>;
  inSearchSession: boolean;
  setChatVisible: Dispatch<SetStateAction<boolean>>;
}

interface extraProperties {
  match_name: string;
  match_source: string;
  match_doctype: string;
  match_docket_id: string;
  match_document_class: string;
  match_author: string;
}
const extraPropertiesInformation = {
  match_name: {
    displayName: "Name",
    description: "The name associated with the search item.",
    details: "Searches for items matching the provided name.",
  },
  match_source: {
    displayName: "Source",
    description: "The origin or source of the search item.",
    details: "Filters results based on the source of the document or item.",
  },
  match_doctype: {
    displayName: "Document Type",
    description: "The type or category of the document.",
    details: "Searches for items that match the specified document type.",
  },
  match_docket_id: {
    displayName: "Docket ID",
    description: "The unique identifier for the docket.",
    details: "Filters search results based on the docket ID.",
  },
  match_document_class: {
    displayName: "Document Class",
    description: "The classification or category of the document.",
    details: "Searches for documents that fall under the specified class.",
  },
  match_author: {
    displayName: "Author",
    description: "The author of the document.",
    details: "Searches for items created or written by the specified author.",
  },
};
const emptyExtraProperties: extraProperties = {
  match_name: "",
  match_source: "",
  match_doctype: "",
  match_docket_id: "",
  match_document_class: "",
  match_author: "",
};

const AdvancedSettings = ({
  queryOptions,
  setQueryOptions,
}: {
  queryOptions: extraProperties;
  setQueryOptions: Dispatch<SetStateAction<extraProperties>>;
}) => {
  const handleChange = (e: React.ChangeEvent<HTMLInputElement>) => {
    const { name, value } = e.target;
    setQueryOptions((prevOptions) => ({
      ...prevOptions,
      [name]: value,
    }));
  };
  const [showAdvancedSettings, setShowAdvancedSettings] = useState(false);

  return (
    <>
      <div className="flex items-center color-white justify-center">
        <Stack direction={{ xs: "column" }} spacing={{ xs: 1, sm: 2, md: 4 }}>
          <div className="flex items-center color-white justify-center">
            <span
              onClick={() => setShowAdvancedSettings(!showAdvancedSettings)}
              style={{ cursor: "pointer", textDecoration: "underline" }}
            >
              {showAdvancedSettings
                ? "Hide advanced settings"
                : "Show advanced settings"}
            </span>
          </div>
          {showAdvancedSettings && (
            <Grid container spacing={2}>
              {Object.keys(queryOptions).map((key, index) => {
                const extraInfo = extraPropertiesInformation[key];
                return (
                  <Grid item xs={12} sm={6} key={key}>
                    <Tooltip title={extraInfo.description} variant="solid">
                      <p>{extraInfo.displayName}</p>
                    </Tooltip>
                    <Input
                      type="text"
                      id={key}
                      name={key}
                      value={queryOptions[key as keyof extraProperties]}
                      onChange={handleChange}
                      title={extraInfo.displayName}
                    />
                  </Grid>
                );
              })}
            </Grid>
          )}
        </Stack>
      </div>
    </>
  );
};
{
  /* <Stack */
}
{
  /*   direction={{ xs: "column", sm: "row" }} */
}
{
  /*   spacing={{ xs: 1, sm: 2, md: 4 }} */
}
{
  /* > */
}
{
  /*   <div> */
}
{
  /*     {Object.keys(queryOptions).map((key) => { */
}
{
  /*       const extraInfo = extraPropertiesInformation[key]; */
}
{
  /*       return ( */
}
{
  /*         <div key={key}> */
}
{
  /*           <Tooltip title={extraInfo.description} variant="solid"> */
}
{
  /*             <p>{extraInfo.displayName}</p> */
}
{
  /*           </Tooltip> */
}
{
  /*           <Input */
}
{
  /*             type="text" */
}
{
  /*             id={key} */
}
{
  /*             name={key} */
}
{
  /*             value={queryOptions[key as keyof extraProperties]} */
}
{
  /*             onChange={handleChange} */
}
{
  /*             title={extraInfo.displayName} */
}
{
  /*           /> */
}
{
  /*         </div> */
}
{
  /*       ); */
}
{
  /*     })} */
}
{
  /*   </div> */
}
{
  /* </Stack> */
}

const SearchBox = ({
  handleSearch,
  searchQuery,
  setSearchQuery,
  inSearchSession,
}: SearchBoxProps) => {
<<<<<<< HEAD
  const [queryOptions, setQueryOptions] =
    useState<extraProperties>(emptyExtraProperties);

=======
  const textRef = useRef<HTMLInputElement>(null);
  const handleEnter = (event: any) => {
    if (event.key === 'Enter') {
      // Trigger function when "Enter" is pressed
      handleSearch();
    }
  };

  useEffect(() => {
    textRef.current?.focus();
  }, [])
>>>>>>> 5f45f541
  return (
    <Box>
      <Stack>
        {/* Your UI elements here */}
        <Stack
          direction="row"
          spacing={2}
          className="flex items-center color-white justify-center"
        >
          <input
            type="text"
            value={searchQuery}
            onChange={(e) => setSearchQuery(e.target.value)}
            className="w-full"
            placeholder="Search"
            style={{ backgroundColor: "white" }}
            ref={textRef}
            onKeyDown={handleEnter}
          />
          <button
            style={{
              backgroundColor: "--brand-yellow-rgb",
              color: "black",
              borderRadius: "10px",
              border: "2px solid grey",
              padding: "2px",
            }}
            className="max-w-60"
            onClick={handleSearch}
          >
            <SearchIcon />
          </button>
        </Stack>
        <AdvancedSettings
          setQueryOptions={setQueryOptions}
          queryOptions={queryOptions}
        />
      </Stack>
    </Box>
  );
};

const MinimizedSearchBox = ({
  setMinimized,
  setChatVisible,
}: {
  setMinimized: Dispatch<SetStateAction<boolean>>;
  setChatVisible: Dispatch<SetStateAction<boolean>>;
}) => {
  const [isMacOS, setIsMacOS] = useState(false);

  useEffect(() => {
    if (navigator.platform.toUpperCase().indexOf("MAC") >= 0) {
      setIsMacOS(true);
    }
  }, []);

  const handleSearchClick = () => {
    setMinimized(false);
  };
<<<<<<< HEAD
  const handleChatClick = (
    e: React.MouseEvent<HTMLButtonElement, MouseEvent>,
  ) => {
=======
  const handleChatClick = (e: React.MouseEvent<HTMLElement, MouseEvent>) => {
>>>>>>> 5f45f541
    e.stopPropagation(); // This will prevent the div's onClick from firing
    setChatVisible(true);
    console.log("chat element clicked");
  };

  return (
    <Stack direction="row" spacing={2} className="flex items-center">
<<<<<<< HEAD
      <Tooltip
        title={
          isMacOS ? (
            <>
              <CommandIcon /> K
            </>
          ) : (
            "Ctrl K"
          )
        }
      >
        <div onClick={handleSearchClick}>
          <SearchIcon />
        </div>
      </Tooltip>
      <Tooltip
        title={
          isMacOS ? (
            <>
              <CommandIcon /> J
            </>
          ) : (
            "Ctrl J"
          )
        }
      >
        <button onClick={handleChatClick}>
          <ChatIcon />
        </button>
      </Tooltip>
=======
      <Stack
        direction="row"
        spacing={2}
        className="flex items-center"
        onClick={handleChatClick}
      >
        <ChatIcon />
        <Divider orientation="vertical" />
        <CommandIcon /> J
      </Stack>
      <Divider orientation="vertical" />
      <Stack
        direction="row"
        spacing={2}
        className="flex items-center"
        onClick={handleSearchClick}
      >
        <CommandIcon /> K
        <Divider orientation="vertical" />
        <SearchIcon />
      </Stack>
>>>>>>> 5f45f541
    </Stack>
  );
};

export const CenteredFloatingSearhBox = ({
  handleSearch,
  searchQuery,
  setSearchQuery,
  setChatVisible,
  inSearchSession,
}: SearchBoxProps) => {
  const divRef = useRef<HTMLDivElement>(null);
  const [isMinimized, setIsMinimized] = useState(true);
  const [lastScrollY, setLastScrollY] = useState(0);
  const [searchVisible, setSearchVisible] = useState(true);

  const clickMinimized = () => {
    if (isMinimized) {
      setIsMinimized(false);
    }
  };

  const handleKeyDown = (event: KeyboardEvent) => {
    if ((event.metaKey || event.ctrlKey) && event.key.toLowerCase() === "k") {
      event.preventDefault();
      setIsMinimized((prevState) => !prevState);
    }
    if ((event.metaKey || event.ctrlKey) && event.key.toLowerCase() === "j") {
      event.preventDefault();
      setChatVisible((prevState) => !prevState);
    }
  };

  const clickOutFromSearch = (event: MouseEvent) => {
    if (divRef.current && !divRef.current.contains(event.target as Node)) {
      setIsMinimized(true);
    }
  };
  const handleScroll = () => {
    const currentScrollY = window.scrollY;
    if (currentScrollY > lastScrollY) {
      setSearchVisible(false);
    }
    {
      setSearchVisible(true);
    }
    setLastScrollY(currentScrollY);
  };

  useEffect(() => {
    window.addEventListener("keydown", handleKeyDown);
    window.addEventListener("mousedown", clickOutFromSearch);
    window.addEventListener("scroll", handleScroll);

    return () => {
      window.removeEventListener("keydown", handleKeyDown);
      window.removeEventListener("mousedown", clickOutFromSearch);
      window.removeEventListener("scroll", handleScroll);
    };
  }, []);

  return (
    <motion.div
      layout
      ref={divRef}
      data-isOpen={!isMinimized}
      initial={{
        width: "20%",
      }}
      animate={{
        height: "auto",
        width: "auto",
        display: searchVisible ? "block" : "none",
      }}
      style={{
        position: "fixed",
        bottom: "30px",
        backgroundColor: "white",
        borderRadius: "10px",
        border: "2px solid grey",
        padding: "10px",
        zIndex: 1000,
        color: "black",
      }}
      className="parent"
    >
      {isMinimized ? (
        <div>
          <MinimizedSearchBox
            setMinimized={setIsMinimized}
            setChatVisible={setChatVisible}
          />
        </div>
      ) : (
        <SearchBox
          searchQuery={searchQuery}
          setSearchQuery={setSearchQuery}
          handleSearch={handleSearch}
          inSearchSession={inSearchSession}
          setChatVisible={setChatVisible}
        />
      )}
    </motion.div>
  );
};

export default SearchBox;<|MERGE_RESOLUTION|>--- conflicted
+++ resolved
@@ -200,11 +200,9 @@
   setSearchQuery,
   inSearchSession,
 }: SearchBoxProps) => {
-<<<<<<< HEAD
   const [queryOptions, setQueryOptions] =
     useState<extraProperties>(emptyExtraProperties);
 
-=======
   const textRef = useRef<HTMLInputElement>(null);
   const handleEnter = (event: any) => {
     if (event.key === 'Enter') {
@@ -216,7 +214,6 @@
   useEffect(() => {
     textRef.current?.focus();
   }, [])
->>>>>>> 5f45f541
   return (
     <Box>
       <Stack>
@@ -277,13 +274,7 @@
   const handleSearchClick = () => {
     setMinimized(false);
   };
-<<<<<<< HEAD
-  const handleChatClick = (
-    e: React.MouseEvent<HTMLButtonElement, MouseEvent>,
-  ) => {
-=======
   const handleChatClick = (e: React.MouseEvent<HTMLElement, MouseEvent>) => {
->>>>>>> 5f45f541
     e.stopPropagation(); // This will prevent the div's onClick from firing
     setChatVisible(true);
     console.log("chat element clicked");
@@ -291,7 +282,6 @@
 
   return (
     <Stack direction="row" spacing={2} className="flex items-center">
-<<<<<<< HEAD
       <Tooltip
         title={
           isMacOS ? (
@@ -322,29 +312,6 @@
           <ChatIcon />
         </button>
       </Tooltip>
-=======
-      <Stack
-        direction="row"
-        spacing={2}
-        className="flex items-center"
-        onClick={handleChatClick}
-      >
-        <ChatIcon />
-        <Divider orientation="vertical" />
-        <CommandIcon /> J
-      </Stack>
-      <Divider orientation="vertical" />
-      <Stack
-        direction="row"
-        spacing={2}
-        className="flex items-center"
-        onClick={handleSearchClick}
-      >
-        <CommandIcon /> K
-        <Divider orientation="vertical" />
-        <SearchIcon />
-      </Stack>
->>>>>>> 5f45f541
     </Stack>
   );
 };
