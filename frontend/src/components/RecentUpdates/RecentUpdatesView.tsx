--- conflicted
+++ resolved
@@ -13,13 +13,8 @@
   const [isSearching, setIsSearching] = useState(false);
   const [filing_ids, setFilingIds] = useState<string[]>([]);
   const [filings, setFilings] = useState<Filing[]>([]);
-<<<<<<< HEAD
-  const [loaded, setLoaded] = useState(false);
-  const [page, setPage] = useState(2);
-=======
   const inital_page_load = 2;
   const [page, setPage] = useState(inital_page_load);
->>>>>>> dd3279da
 
   const getUpdates = async () => {
     if (filings.length > 0) {
@@ -28,16 +23,10 @@
     } 
     setIsSearching(true);
     console.log("getting recent updates");
-<<<<<<< HEAD
-    const data = await getRecentFilings(0, 80);
-    setFilings(data);
-=======
     const new_filings = await getRecentFilings(0, 40 * inital_page_load);
 
     setFilings(new_filings);
->>>>>>> dd3279da
     setIsSearching(false);
-    setLoaded(true);
   };
 
   // useEffect(() => {
@@ -88,7 +77,7 @@
 
   useEffect(() => {
     getUpdates();
-  }, [loaded]);
+  }, []);
 
   return (
     <InfiniteScroll
