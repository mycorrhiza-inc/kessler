--- conflicted
+++ resolved
@@ -34,55 +34,7 @@
   truncate?: boolean;
   convoList: ConversationTableSchema[];
 }) => {
-<<<<<<< HEAD
   const router = useRouter();
-=======
-  return (
-    <tbody>
-      {convoList.map((convo: ConversationTableSchema) => {
-        var description = null;
-        const description_string = convo.Description;
-        // console.log(description_string);
-        try {
-          description = JSON.parse(description_string);
-          // console.log(description);
-        } catch (e) {
-          console.log("Error parsing JSON", e);
-        }
-        const matter_type = description?.matter_type || "unknown";
-        const matter_subtype = description?.matter_subtype || "unknown";
-        const organization = description?.organization || "unknown";
-        const date_filed = description?.date_filed || "unknown";
-
-        return (
-          <tr
-            key={convo.DocketID}
-            className="border-base-300 hover:bg-base-200 transition duration-500 ease-out"
-          >
-            <td colSpan={7} className="p-0">
-              <Link href={`/dockets/${convo.DocketID}`} className="flex w-full">
-                <div className="w-[40%] px-4 py-3">{convo.Name}</div>
-                <div className="w-[10%] px-4 py-3">{convo.DocketID}</div>
-                <div className="w-[10%] px-4 py-3">{convo.DocumentCount}</div>
-                <div className="w-[10%] px-4 py-3">{matter_type}</div>
-                <div className="w-[10%] px-4 py-3">{matter_subtype}</div>
-                <div className="w-[10%] px-4 py-3">{organization}</div>
-                <div className="w-[10%] px-4 py-3">{date_filed}</div>
-              </Link>
-            </td>
-          </tr>
-        );
-      })}
-    </tbody>
-  );
-};
-
-const ConversationTableHeaders = ({
-  children,
-}: {
-  children: React.ReactNode;
-}) => {
->>>>>>> 09995c31
   return (
     <table className="table table-pin-rows">
       {/* disable pinned rows due to the top row overlaying the filter sidebar */}
