--- conflicted
+++ resolved
@@ -121,11 +121,9 @@
   );
 };
 
-<<<<<<< HEAD
 export const FileUploadIcon = () => {
   return <FaCloudUploadAlt />;
 };
-=======
 
 export const FileCheckIcon = () => {
   return (
@@ -143,5 +141,4 @@
       <path fill-rule="evenodd" d="M8.023 17.215c.033-.03.066-.062.098-.094L10.243 15H15a3 3 0 0 0 3-3V8h2a1 1 0 0 1 1 1v8a1 1 0 0 1-1 1h-1v2a1 1 0 0 1-1.707.707L14.586 18H9a1 1 0 0 1-.977-.785Z" clip-rule="evenodd" />
     </svg>
   )
-}
->>>>>>> 06cb9509
+}