"use client";
import { AuroraBackground } from "../aceternity/aurora-background";

import { motion } from "framer-motion";
import { Highlight } from "../aceternity/hero-highlight";
import { Compare } from "../aceternity/compare";
<<<<<<< HEAD
import { useKesslerStore } from "@/lib/store";
=======
import Link from "next/link";
>>>>>>> c3b08c7a

export default function Hero() {
  // Fix the broken min-h-screen stuff and make it actually work
  const globalStore = useKesslerStore();
  return (
    <AuroraBackground showRadialGradient={false}>
      <motion.h1
        initial={{
          opacity: 0,
          y: 20,
        }}
        animate={{
          opacity: 1,
          y: [20, -5, 0],
        }}
        transition={{
          duration: 0.5,
          ease: [0.4, 0.0, 0.2, 1],
        }}
      >
        <div className="text-3xl px-4 md:text-5xl lg:text-6xl font-bold text-neutral-700 dark:text-white max-w-4xl leading-relaxed lg:leading-snug text-center mx-auto ">
          New York PUC Proceedings, now with a <br />
          <Highlight className="text-black dark:text-white">
            Fast, Modern Interface
          </Highlight>
        </div>
        {/* <div className="p-4 border rounded-3xl dark:bg-neutral-900 bg-neutral-100  border-neutral-200 dark:border-neutral-800 px-4"> */}
        <div className="flex justify-center space-x-4">
          <Compare
            firstImage="/ny-puc-ui.png"
            secondImage="/kessler-light-rag-search.png"
            firstImageClassName="object-cover object-left-top"
            secondImageClassname="object-cover object-left-top"
            className="h-[280px] w-[500px] md:h-[400px] md:w-[700px] lg:h-[650px] lg:w-[1000px]"
            slideMode="hover"
          />
        </div>
        {/* </div> */}
        {globalStore.isLoggedIn ? (
          <div className="flex justify-center space-x-4">
            <Link
              href="/app"
              className="btn glass shadow-xl btn-lg btn-outline btn-neutral"
            >
              Go To App
            </Link>
          </div>
        ) : (
          <>
            <div className="flex justify-center space-x-4">
              <Link
                href="/demo"
                className="btn glass shadow-xl btn-lg btn-outline btn-neutral"
              >
                Try Now!
              </Link>
            </div>
            <div className="flex justify-center space-x-4">
              <Link href="/sign-in" className="btn glass shadow-xl">
                Sign In
              </Link>
              <Link href="/sign-up" className="btn glass shadow-xl">
                Sign Up
              </Link>
            </div>
          </>
        )}
      </motion.h1>
    </AuroraBackground>
  );
}<|MERGE_RESOLUTION|>--- conflicted
+++ resolved
@@ -4,11 +4,8 @@
 import { motion } from "framer-motion";
 import { Highlight } from "../aceternity/hero-highlight";
 import { Compare } from "../aceternity/compare";
-<<<<<<< HEAD
 import { useKesslerStore } from "@/lib/store";
-=======
 import Link from "next/link";
->>>>>>> c3b08c7a
 
 export default function Hero() {
   // Fix the broken min-h-screen stuff and make it actually work
