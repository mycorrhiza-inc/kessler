--- conflicted
+++ resolved
@@ -1,9 +1,6 @@
 /** @type {import('next').NextConfig} */
 const nextConfig = {
-<<<<<<< HEAD
   // transpilePackages: ["@clerk/clerk-react", "@saas-ui/clerk"],
-=======
-  transpilePackages: ["@clerk/clerk-react", "@saas-ui/clerk"],
   env: {
     NEXT_PUBLIC_BASE_URL: process.env.NEXT_PUBLIC_BASE_URL || 'http://app.kessler.xyz',
   },
@@ -15,7 +12,6 @@
       },
     ];
   },
->>>>>>> 87e60c7b
 };
 
 export default nextConfig;