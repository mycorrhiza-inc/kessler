# BIG UPDATE: Changed the root image and source of the configuration files for deployment
FROM node:22.4.1-alpine3.20 as BUILD_IMAGE
WORKDIR /app
COPY ./package.json ./  
COPY ./package-lock.json ./    
# install dependencies
RUN npm install --force
COPY ./tsconfig.json ./
COPY . .
# build
RUN npm run build
FROM node:22.4.1-alpine3.20
WORKDIR /app
# copy from build image
COPY --from=BUILD_IMAGE /app/package.json ./package.json
COPY --from=BUILD_IMAGE /app/node_modules ./node_modules
COPY --from=BUILD_IMAGE /app/.next ./.next
COPY --from=BUILD_IMAGE /app/public ./public
COPY --from=BUILD_IMAGE /app/tsconfig.json ./
# COPY --from=BUILD_IMAGE postcss.config.js ./
# COPY --from=BUILD_IMAGE tailwind.config.js ./
COPY ./tailwind.config.ts ./
COPY ./postcss.config.js ./
<<<<<<< HEAD
# Maybe this line should be m
=======
COPY ./.env.local ./
>>>>>>> 4c8e9eee
COPY ./tsconfig.json ./

EXPOSE 3000<|MERGE_RESOLUTION|>--- conflicted
+++ resolved
@@ -21,11 +21,7 @@
 # COPY --from=BUILD_IMAGE tailwind.config.js ./
 COPY ./tailwind.config.ts ./
 COPY ./postcss.config.js ./
-<<<<<<< HEAD
-# Maybe this line should be m
-=======
 COPY ./.env.local ./
->>>>>>> 4c8e9eee
 COPY ./tsconfig.json ./
 
 EXPOSE 3000