FROM node:21-alpine

WORKDIR /app

COPY package.json ./
COPY postcss.config.js ./
COPY tailwind.config.js ./
<<<<<<< HEAD
COPY . ./app 
# COPY .env.local ./
=======
COPY . . 
>>>>>>> 7427326d

RUN npm install --save-dev  --force<|MERGE_RESOLUTION|>--- conflicted
+++ resolved
@@ -5,11 +5,6 @@
 COPY package.json ./
 COPY postcss.config.js ./
 COPY tailwind.config.js ./
-<<<<<<< HEAD
-COPY . ./app 
-# COPY .env.local ./
-=======
 COPY . . 
->>>>>>> 7427326d
 
 RUN npm install --save-dev  --force