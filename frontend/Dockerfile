FROM node:21-alpine

WORKDIR /app

COPY package.json ./
COPY postcss.config.js ./
COPY tailwind.config.js ./
COPY .env.local ./

<<<<<<< HEAD
RUN npm install --save-dev  --force
=======
RUN npm install --save-dev --force
>>>>>>> 19e833d1
<|MERGE_RESOLUTION|>--- conflicted
+++ resolved
@@ -7,8 +7,4 @@
 COPY tailwind.config.js ./
 COPY .env.local ./
 
-<<<<<<< HEAD
-RUN npm install --save-dev  --force
-=======
-RUN npm install --save-dev --force
->>>>>>> 19e833d1
+RUN npm install --save-dev  --force