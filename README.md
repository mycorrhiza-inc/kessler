--- conflicted
+++ resolved
@@ -36,11 +36,7 @@
 cp .env.example .env
 ```
  
-<<<<<<< HEAD
- And fill them out.
-=======
  And fill them out
->>>>>>> a0611c1c
 
 You will need `docker` and `docker compose`
 
