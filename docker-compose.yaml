# local development docker compose
services:
  frontend:
    build:
      context: ./
      dockerfile: ./frontend/Dockerfile
    env_file:
      - config/global.env
    volumes:
      - ./config/frontend.env.local:/app.env.local
      # - ./frontend/src:/app/src
      # - ./frontend/public:/app/public
    labels:
      - "traefik.enable=true"
      - "traefik.http.routers.frontend.rule=Host(`app.kessler.xyz`) && PathPrefix(`/`)"
      - "traefik.http.routers.frontend.entrypoints=websecure"
      - "traefik.http.routers.frontend.tls.certresolver=myresolver"
      - "traefik.http.routers.whoami.rule=Host(`app.kessler.xyz`)"
      - "traefik.http.routers.whoami.entrypoints=websecure"
      - "traefik.http.routers.whoami.tls.certresolver=myresolver"
    expose:
      - 3000
    command:
      - "npm"
      - "run"
      - "start"

  reverse-proxy:
    # official image
    image: traefik:v3.0
    command:
      # - "--log.level=DEBUG"
      - "--api.insecure=true"
      - "--providers.docker=true"
      - "--providers.docker.exposedbydefault=false"
      - "--entryPoints.websecure.address=:443"
      - "--certificatesresolvers.myresolver.acme.tlschallenge=true"
      # - "--certificatesresolvers.myresolver.acme.caserver=https://acme-staging-v02.api.letsencrypt.org/directory"
      - "--certificatesresolvers.myresolver.acme.email=mbright@kessler.xyz"
      - "--certificatesresolvers.myresolver.acme.storage=/letsencrypt/acme.json"
    ports:
      - "80:80"
      - "443:443"
      - "8083:8080"
    volumes:
      - "./letsencrypt:/letsencrypt"
      - "/var/run/docker.sock:/var/run/docker.sock:ro"

<<<<<<< HEAD
  rabbitmq:
    image: rabbitmq:latest
    ports:
      - "5672:5672"
    volumes:
      - ~/.docker-conf/rabbitmq/data/:/var/lib/rabbitmq/
      - ~/.docker-conf/rabbitmq/log/:/var/log/rabbitmq
=======

  # rabbitmq:
  #   image: rabbitmq:latest
  #   ports:
  #     - "5672:5672"
  #   volumes:
  #     - ~/.docker-conf/rabbitmq/data/:/var/lib/rabbitmq/
  #     - ~/.docker-conf/rabbitmq/log/:/var/log/rabbitmq
>>>>>>> 934fce05

  backend:
    build:
      context: ./backend
      # dockerfile: ./Dockerfile
      dockerfile: ./Dockerfile
    env_file:
      - config/global.env
    volumes:
      - ./volumes/instance:/app/instance
      - ./volumes/files:/files
      - ./volumes/tmp:/tmp/
    labels:
      - "traefik.enable=true"
      - "traefik.http.routers.backend.rule=Host(`app.kessler.xyz`) && PathPrefix(`/api`) || PathPrefix(`/schema`)"
      - "traefik.http.routers.backend.entrypoints=websecure"
      - "traefik.http.routers.backend.tls.certresolver=myresolver"
      # - "traefik.http.routers.backend.tls={}"
      # - "traefik.http.middlewares.testheader.headers.accesscontrolalloworigin=*"
    command:
      # - "python"
      # - "rag/postgres_example.py"
      - "uvicorn"
      - "main:app"
      - "--host"
      - "0.0.0.0"
      - "--port"
      - "5505"
      - "--workers"
      - "4"
      - "--reload"
    expose:
      - 5505

  database:
    image: pgvector/pgvector:pg16
    restart: always
    ports:
      - "6543:5432"
    env_file:
      - config/global.env
    expose:
      - "5432"
    volumes:
      - ./volumes/pgdata:/var/lib/postgresql/data<|MERGE_RESOLUTION|>--- conflicted
+++ resolved
@@ -46,15 +46,6 @@
       - "./letsencrypt:/letsencrypt"
       - "/var/run/docker.sock:/var/run/docker.sock:ro"
 
-<<<<<<< HEAD
-  rabbitmq:
-    image: rabbitmq:latest
-    ports:
-      - "5672:5672"
-    volumes:
-      - ~/.docker-conf/rabbitmq/data/:/var/lib/rabbitmq/
-      - ~/.docker-conf/rabbitmq/log/:/var/log/rabbitmq
-=======
 
   # rabbitmq:
   #   image: rabbitmq:latest
@@ -63,7 +54,6 @@
   #   volumes:
   #     - ~/.docker-conf/rabbitmq/data/:/var/lib/rabbitmq/
   #     - ~/.docker-conf/rabbitmq/log/:/var/log/rabbitmq
->>>>>>> 934fce05
 
   backend:
     build:
