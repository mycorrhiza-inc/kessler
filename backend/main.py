import logging
<<<<<<< HEAD
from modules.files.controller.file_controller import FileController
=======
>>>>>>> 87224737

from litestar import Litestar, Router
from litestar.logging import LoggingConfig
from litestar.config.cors import CORSConfig
from litestar.repository.filters import LimitOffset

from litestar.params import Parameter
from litestar.di import Provide
from litestar.contrib.sqlalchemy.base import UUIDBase
<<<<<<< HEAD
from litestar.contrib.sqlalchemy.plugins import (
    AsyncSessionConfig,
    SQLAlchemyAsyncConfig,
    SQLAlchemyInitPlugin,
)
=======

from models import utils
from routing.files import FileController
>>>>>>> 87224737

# logging configuration
logging_config = LoggingConfig(
    root={"level": logging.getLevelName(logging.INFO), "handlers": ["console"]},
    formatters={
        "standard": {"format": "%(asctime)s - %(name)s - %(levelname)s - %(message)s"}
    },
)

<<<<<<< HEAD
# set up the database
session_config = AsyncSessionConfig(expire_on_commit=False)
sqlalchemy_config = SQLAlchemyAsyncConfig(
    connection_string="sqlite+aiosqlite:///instance/kessler.sqlite",
    session_config=session_config,
)
sqlalchemy_plugin = SQLAlchemyInitPlugin(config=sqlalchemy_config)
=======
>>>>>>> 87224737


async def on_startup() -> None:
    async with utils.sqlalchemy_config.get_engine().begin() as conn:
        # UUIDAuditBase extends UUIDBase so create_all should build both
        await conn.run_sync(UUIDBase.metadata.create_all)


async def provide_limit_offset_pagination(
    current_page: int = Parameter(ge=1, query="currentPage", default=1, required=False),
    page_size: int = Parameter(
        query="pageSize",
        ge=1,
        default=10,
        required=False,
    ),
) -> LimitOffset:
    """Add offset/limit pagination.

    Return type consumed by `Repository.apply_limit_offset_pagination()`.

    Parameters
    ----------
    current_page : int
        LIMIT to apply to select.
    page_size : int
        OFFSET to apply to select.
    """
    return LimitOffset(page_size, page_size * (current_page - 1))


cors_config = CORSConfig(allow_origins=["*.*"])

api_router = Router(path="/api", route_handlers=[FileController])

app = Litestar(
    on_startup=[on_startup],
    plugins=[utils.sqlalchemy_plugin],
    route_handlers=[api_router],
    dependencies={"limit_offset": Provide(provide_limit_offset_pagination)},
    cors_config=cors_config,
    logging_config=logging_config,
)<|MERGE_RESOLUTION|>--- conflicted
+++ resolved
@@ -1,8 +1,4 @@
 import logging
-<<<<<<< HEAD
-from modules.files.controller.file_controller import FileController
-=======
->>>>>>> 87224737
 
 from litestar import Litestar, Router
 from litestar.logging import LoggingConfig
@@ -12,17 +8,11 @@
 from litestar.params import Parameter
 from litestar.di import Provide
 from litestar.contrib.sqlalchemy.base import UUIDBase
-<<<<<<< HEAD
 from litestar.contrib.sqlalchemy.plugins import (
     AsyncSessionConfig,
     SQLAlchemyAsyncConfig,
     SQLAlchemyInitPlugin,
 )
-=======
-
-from models import utils
-from routing.files import FileController
->>>>>>> 87224737
 
 # logging configuration
 logging_config = LoggingConfig(
@@ -32,16 +22,6 @@
     },
 )
 
-<<<<<<< HEAD
-# set up the database
-session_config = AsyncSessionConfig(expire_on_commit=False)
-sqlalchemy_config = SQLAlchemyAsyncConfig(
-    connection_string="sqlite+aiosqlite:///instance/kessler.sqlite",
-    session_config=session_config,
-)
-sqlalchemy_plugin = SQLAlchemyInitPlugin(config=sqlalchemy_config)
-=======
->>>>>>> 87224737
 
 
 async def on_startup() -> None:
