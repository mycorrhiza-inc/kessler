--- conflicted
+++ resolved
@@ -1,137 +1,148 @@
 package cards
 
-import (
-	"encoding/json"
-<<<<<<< HEAD
-=======
-	"fmt"
-	"kessler/internal/dbstore"
-	"kessler/internal/fugusdk"
-	"kessler/internal/search"
-	"kessler/internal/search/filter"
->>>>>>> d5f62ce0
-	"net/http"
-
-	"github.com/gorilla/mux"
-
-	"kessler/internal/cache"
-	"kessler/internal/dbstore"
-	"kessler/internal/search"
-)
-
-// RegisterCardLookupRoutes registers endpoints for fetching card data by object UUID.
-func RegisterCardLookupRoutes(r *mux.Router, db dbstore.DBTX) error {
-	// Fugu search server URL
-	fuguServerURL := "http://fugudb:3301"
-
-<<<<<<< HEAD
-	// Organization (Author card)
-	r.HandleFunc("/orgs/{id}", func(w http.ResponseWriter, req *http.Request) {
-=======
-	// Initialize filter service (required for search service)
-	filterService := filter.NewService(fuguServerURL)
-
-	// Initialize search service
-	service, err := search.NewSearchService(fuguServerURL, filterService, db)
-	if err != nil {
-		return fmt.Errorf("failed to create search service: %w", err)
-	}
-
-	// Organization (Author) card endpoint
-	r.HandleFunc("/org/{id}", func(w http.ResponseWriter, req *http.Request) {
->>>>>>> d5f62ce0
-		ctx := req.Context()
-		id := mux.Vars(req)["id"]
-
-		// Hydrate organization card
-		cardData, err := service.HydrateOrganization(ctx, id, 0, 0)
-		if err != nil {
-			http.Error(w, "organization not found", http.StatusNotFound)
-			return
-		}
-		respondJSON(w, cardData)
-	}).Methods(http.MethodGet)
-
-<<<<<<< HEAD
-		// Build card
-		extraInfo := ""
-		if org.IsPerson.Valid && org.IsPerson.Bool {
-			extraInfo = "Individual contributor"
-		} else {
-			extraInfo = "Organization"
-		}
-		card := search.AuthorCardData{
-			Name:        org.Name,
-			Description: org.Description,
-			Timestamp:   org.CreatedAt.Time.String(),
-			ExtraInfo:   extraInfo,
-			Index:       0,
-			Type:        "author",
-			ObjectUUID:  org.ID.String(),
-		}
-
-		// Cache result
-		if cacheCtrl.Client != nil {
-			if payload, err := json.Marshal(card); err == nil {
-				cacheCtrl.Set(cacheKey, payload, int32(cache.LongDataTTL))
-			}
-		}
-
-		w.Header().Set("Content-Type", "application/json")
-		json.NewEncoder(w).Encode(card)
-	}).Methods("GET")
-
-	// Docket (Conversation card)
-	r.HandleFunc("/dockets/{id}", func(w http.ResponseWriter, req *http.Request) {
-=======
-	// Conversation (Docket) card endpoint
-	r.HandleFunc("/convo/{id}", func(w http.ResponseWriter, req *http.Request) {
->>>>>>> d5f62ce0
-		ctx := req.Context()
-		id := mux.Vars(req)["id"]
-
-		// Hydrate conversation card
-		cardData, err := service.HydrateConversation(ctx, id, 0, 0)
-		if err != nil {
-			http.Error(w, "conversation not found", http.StatusNotFound)
-			return
-		}
-		respondJSON(w, cardData)
-	}).Methods(http.MethodGet)
-
-<<<<<<< HEAD
-		// Build card
-		card := search.DocketCardData{
-			Name:        conv.Name,
-			Description: conv.Description,
-			Timestamp:   conv.CreatedAt.Time.String(),
-			Index:       0,
-			Type:        "docket",
-			ObjectUUID:  conv.ID.String(),
-		}
-=======
-	// File (Document) card endpoint
-	r.HandleFunc("/file/{id}", func(w http.ResponseWriter, req *http.Request) {
-		ctx := req.Context()
-		id := mux.Vars(req)["id"]
->>>>>>> d5f62ce0
-
-		// Build minimal search result for hydration
-		result := fugusdk.FuguSearchResult{ID: id, Text: "", Metadata: nil}
-		cardData, err := service.HydrateDocument(ctx, result, 0, true)
-		if err != nil {
-			http.Error(w, "file not found", http.StatusNotFound)
-			return
-		}
-		respondJSON(w, cardData)
-	}).Methods(http.MethodGet)
-
-	return nil
-}
-
-// respondJSON writes the CardData as a JSON response
-func respondJSON(w http.ResponseWriter, data search.CardData) {
-	w.Header().Set("Content-Type", "application/json")
-	w.WriteHeader(http.StatusOK)
-	json.NewEncoder(w).Encode(data)
-}
+//
+// import (
+// 	"encoding/json"
+// 	"fmt"
+// 	"kessler/internal/dbstore"
+// 	"kessler/internal/fugusdk"
+// 	"kessler/internal/search"
+// 	"kessler/internal/search/filter"
+// 	"net/http"
+//
+// 	"github.com/gorilla/mux"
+//
+// 	"kessler/internal/cache"
+// 	"kessler/internal/dbstore"
+// 	"kessler/internal/search"
+// )
+//
+// // RegisterCardLookupRoutes registers endpoints for fetching card data by object UUID.
+// func RegisterCardLookupRoutes(r *mux.Router, db dbstore.DBTX) error {
+// 	// Fugu search server URL
+// 	fuguServerURL := "http://fugudb:3301"
+//
+// <<<<<<< HEAD
+// 	// Organization (Author card)
+// 	r.HandleFunc("/orgs/{id}", func(w http.ResponseWriter, req *http.Request) {
+// =======
+// 	// Initialize filter service (required for search service)
+// 	filterService := filter.NewService(fuguServerURL)
+//
+// 	// Initialize search service
+// 	service, err := search.NewSearchService(fuguServerURL, filterService, db)
+// 	if err != nil {
+// 		return fmt.Errorf("failed to create search service: %w", err)
+// 	}
+//
+// 	// Organization (Author) card endpoint
+// 	r.HandleFunc("/org/{id}", func(w http.ResponseWriter, req *http.Request) {
+// >>>>>>> main
+// 		ctx := req.Context()
+// 		id := mux.Vars(req)["id"]
+//
+// 		// Hydrate organization card
+// 		cardData, err := service.HydrateOrganization(ctx, id, 0, 0)
+// 		if err != nil {
+// 			http.Error(w, "organization not found", http.StatusNotFound)
+// 			return
+// 		}
+// 		respondJSON(w, cardData)
+// 	}).Methods(http.MethodGet)
+//
+// <<<<<<< HEAD
+// 		// Build card
+// 		extraInfo := ""
+// 		if org.IsPerson.Valid && org.IsPerson.Bool {
+// 			extraInfo = "Individual contributor"
+// 		} else {
+// 			extraInfo = "Organization"
+// 		}
+// 		card := search.AuthorCardData{
+// 			Name:        org.Name,
+// 			Description: org.Description,
+// 			Timestamp:   org.CreatedAt.Time.String(),
+// 			ExtraInfo:   extraInfo,
+// 			Index:       0,
+// 			Type:        "author",
+// 			ObjectUUID:  org.ID.String(),
+// 		}
+//
+// 		// Cache result
+// 		if cacheCtrl.Client != nil {
+// 			if payload, err := json.Marshal(card); err == nil {
+// 				cacheCtrl.Set(cacheKey, payload, int32(cache.LongDataTTL))
+// 			}
+// 		}
+//
+// 		w.Header().Set("Content-Type", "application/json")
+// 		json.NewEncoder(w).Encode(card)
+// 	}).Methods("GET")
+//
+// 	// Docket (Conversation card)
+// 	r.HandleFunc("/dockets/{id}", func(w http.ResponseWriter, req *http.Request) {
+// =======
+// 	// Conversation (Docket) card endpoint
+// 	r.HandleFunc("/convo/{id}", func(w http.ResponseWriter, req *http.Request) {
+// >>>>>>> main
+// 		ctx := req.Context()
+// 		id := mux.Vars(req)["id"]
+//
+// 		// Hydrate conversation card
+// 		cardData, err := service.HydrateConversation(ctx, id, 0, 0)
+// 		if err != nil {
+// 			http.Error(w, "conversation not found", http.StatusNotFound)
+// 			return
+// 		}
+// 		respondJSON(w, cardData)
+// 	}).Methods(http.MethodGet)
+//
+// 	// File (Document) card endpoint
+// 	r.HandleFunc("/file/{id}", func(w http.ResponseWriter, req *http.Request) {
+// 		ctx := req.Context()
+// 		id := mux.Vars(req)["id"]
+//
+// 		// Build minimal search result for hydration
+// 		result := fugusdk.FuguSearchResult{ID: id, Text: "", Metadata: nil}
+// 		cardData, err := service.HydrateDocument(ctx, result, 0, true)
+// 		if err != nil {
+// 			http.Error(w, "file not found", http.StatusNotFound)
+// 			return
+// 		}
+// <<<<<<< HEAD
+//
+// 		// Build card
+// 		card := search.DocketCardData{
+// 			Name:        conv.Name,
+// 			Description: conv.Description,
+// 			Timestamp:   conv.CreatedAt.Time.String(),
+// 			Index:       0,
+// 			Type:        "docket",
+// 			ObjectUUID:  conv.ID.String(),
+// 		}
+//
+// 		// Cache result
+// 		if cacheCtrl.Client != nil {
+// 			if payload, err := json.Marshal(card); err == nil {
+// 				cacheCtrl.Set(cacheKey, payload, int32(cache.LongDataTTL))
+// 			}
+// 		}
+//
+// 		w.Header().Set("Content-Type", "application/json")
+// 		json.NewEncoder(w).Encode(card)
+// 	}).Methods("GET")
+// =======
+// 		respondJSON(w, cardData)
+// 	}).Methods(http.MethodGet)
+// >>>>>>> main
+//
+// 	return nil
+// }
+//
+// // respondJSON writes the CardData as a JSON response
+// func respondJSON(w http.ResponseWriter, data search.CardData) {
+// 	w.Header().Set("Content-Type", "application/json")
+// 	w.WriteHeader(http.StatusOK)
+// 	json.NewEncoder(w).Encode(data)
+// }
+//