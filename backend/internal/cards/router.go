package cards

<<<<<<< HEAD
import (
	"encoding/json"
	"fmt"
	"kessler/internal/dbstore"
	"kessler/internal/fugusdk"
	"kessler/internal/search"
	"kessler/internal/search/filter"
	"net/http"

	"github.com/gorilla/mux"
)

// RegisterCardLookupRoutes registers endpoints for fetching card data by object UUID.
func RegisterCardLookupRoutes(r *mux.Router, db dbstore.DBTX) error {
	// Fugu search server URL
	fuguServerURL := "http://fugudb:3301"

	// Initialize filter service (required for search service)
	filterService := filter.NewService(fuguServerURL)

	// Initialize search service
	service, err := search.NewSearchService(fuguServerURL, filterService, db)
	if err != nil {
		return fmt.Errorf("failed to create search service: %w", err)
	}

	// Organization (Author) card endpoint
	r.HandleFunc("/org/{id}", func(w http.ResponseWriter, req *http.Request) {
		ctx := req.Context()
		id := mux.Vars(req)["id"]

		// Hydrate organization card
		cardData, err := service.HydrateOrganization(ctx, id, 0, 0)
		if err != nil {
			http.Error(w, "organization not found", http.StatusNotFound)
			return
		}
		respondJSON(w, cardData)
	}).Methods(http.MethodGet)

	// Conversation (Docket) card endpoint
	r.HandleFunc("/convo/{id}", func(w http.ResponseWriter, req *http.Request) {
		ctx := req.Context()
		id := mux.Vars(req)["id"]

		// Hydrate conversation card
		cardData, err := service.HydrateConversation(ctx, id, 0, 0)
		if err != nil {
			http.Error(w, "conversation not found", http.StatusNotFound)
			return
		}
		respondJSON(w, cardData)
	}).Methods(http.MethodGet)

	// File (Document) card endpoint
	r.HandleFunc("/file/{id}", func(w http.ResponseWriter, req *http.Request) {
		ctx := req.Context()
		id := mux.Vars(req)["id"]

		// Build minimal search result for hydration
		result := fugusdk.FuguSearchResult{ID: id, Text: "", Metadata: nil}
		cardData, err := service.HydrateDocument(ctx, result, 0, true)
		if err != nil {
			http.Error(w, "file not found", http.StatusNotFound)
			return
		}
		respondJSON(w, cardData)
	}).Methods(http.MethodGet)

	return nil
}

// respondJSON writes the CardData as a JSON response
func respondJSON(w http.ResponseWriter, data search.CardData) {
	w.Header().Set("Content-Type", "application/json")
	w.WriteHeader(http.StatusOK)
	json.NewEncoder(w).Encode(data)
}
=======
//
// import (
// 	"encoding/json"
// 	"fmt"
// 	"kessler/internal/dbstore"
// 	"kessler/internal/fugusdk"
// 	"kessler/internal/search"
// 	"kessler/internal/search/filter"
// 	"net/http"
//
// 	"github.com/gorilla/mux"
//
// 	"kessler/internal/cache"
// 	"kessler/internal/dbstore"
// 	"kessler/internal/search"
// )
//
// // RegisterCardLookupRoutes registers endpoints for fetching card data by object UUID.
// func RegisterCardLookupRoutes(r *mux.Router, db dbstore.DBTX) error {
// 	// Fugu search server URL
// 	fuguServerURL := "http://fugudb:3301"
//
// <<<<<<< HEAD
// 	// Organization (Author card)
// 	r.HandleFunc("/orgs/{id}", func(w http.ResponseWriter, req *http.Request) {
// =======
// 	// Initialize filter service (required for search service)
// 	filterService := filter.NewService(fuguServerURL)
//
// 	// Initialize search service
// 	service, err := search.NewSearchService(fuguServerURL, filterService, db)
// 	if err != nil {
// 		return fmt.Errorf("failed to create search service: %w", err)
// 	}
//
// 	// Organization (Author) card endpoint
// 	r.HandleFunc("/org/{id}", func(w http.ResponseWriter, req *http.Request) {
// >>>>>>> main
// 		ctx := req.Context()
// 		id := mux.Vars(req)["id"]
//
// 		// Hydrate organization card
// 		cardData, err := service.HydrateOrganization(ctx, id, 0, 0)
// 		if err != nil {
// 			http.Error(w, "organization not found", http.StatusNotFound)
// 			return
// 		}
// 		respondJSON(w, cardData)
// 	}).Methods(http.MethodGet)
//
// <<<<<<< HEAD
// 		// Build card
// 		extraInfo := ""
// 		if org.IsPerson.Valid && org.IsPerson.Bool {
// 			extraInfo = "Individual contributor"
// 		} else {
// 			extraInfo = "Organization"
// 		}
// 		card := search.AuthorCardData{
// 			Name:        org.Name,
// 			Description: org.Description,
// 			Timestamp:   org.CreatedAt.Time.String(),
// 			ExtraInfo:   extraInfo,
// 			Index:       0,
// 			Type:        "author",
// 			ObjectUUID:  org.ID.String(),
// 		}
//
// 		// Cache result
// 		if cacheCtrl.Client != nil {
// 			if payload, err := json.Marshal(card); err == nil {
// 				cacheCtrl.Set(cacheKey, payload, int32(cache.LongDataTTL))
// 			}
// 		}
//
// 		w.Header().Set("Content-Type", "application/json")
// 		json.NewEncoder(w).Encode(card)
// 	}).Methods("GET")
//
// 	// Docket (Conversation card)
// 	r.HandleFunc("/dockets/{id}", func(w http.ResponseWriter, req *http.Request) {
// =======
// 	// Conversation (Docket) card endpoint
// 	r.HandleFunc("/convo/{id}", func(w http.ResponseWriter, req *http.Request) {
// >>>>>>> main
// 		ctx := req.Context()
// 		id := mux.Vars(req)["id"]
//
// 		// Hydrate conversation card
// 		cardData, err := service.HydrateConversation(ctx, id, 0, 0)
// 		if err != nil {
// 			http.Error(w, "conversation not found", http.StatusNotFound)
// 			return
// 		}
// 		respondJSON(w, cardData)
// 	}).Methods(http.MethodGet)
//
// 	// File (Document) card endpoint
// 	r.HandleFunc("/file/{id}", func(w http.ResponseWriter, req *http.Request) {
// 		ctx := req.Context()
// 		id := mux.Vars(req)["id"]
//
// 		// Build minimal search result for hydration
// 		result := fugusdk.FuguSearchResult{ID: id, Text: "", Metadata: nil}
// 		cardData, err := service.HydrateDocument(ctx, result, 0, true)
// 		if err != nil {
// 			http.Error(w, "file not found", http.StatusNotFound)
// 			return
// 		}
// <<<<<<< HEAD
//
// 		// Build card
// 		card := search.DocketCardData{
// 			Name:        conv.Name,
// 			Description: conv.Description,
// 			Timestamp:   conv.CreatedAt.Time.String(),
// 			Index:       0,
// 			Type:        "docket",
// 			ObjectUUID:  conv.ID.String(),
// 		}
//
// 		// Cache result
// 		if cacheCtrl.Client != nil {
// 			if payload, err := json.Marshal(card); err == nil {
// 				cacheCtrl.Set(cacheKey, payload, int32(cache.LongDataTTL))
// 			}
// 		}
//
// 		w.Header().Set("Content-Type", "application/json")
// 		json.NewEncoder(w).Encode(card)
// 	}).Methods("GET")
// =======
// 		respondJSON(w, cardData)
// 	}).Methods(http.MethodGet)
// >>>>>>> main
//
// 	return nil
// }
//
// // respondJSON writes the CardData as a JSON response
// func respondJSON(w http.ResponseWriter, data search.CardData) {
// 	w.Header().Set("Content-Type", "application/json")
// 	w.WriteHeader(http.StatusOK)
// 	json.NewEncoder(w).Encode(data)
// }
//
>>>>>>> 0fdca1d7
<|MERGE_RESOLUTION|>--- conflicted
+++ resolved
@@ -1,85 +1,5 @@
 package cards
 
-<<<<<<< HEAD
-import (
-	"encoding/json"
-	"fmt"
-	"kessler/internal/dbstore"
-	"kessler/internal/fugusdk"
-	"kessler/internal/search"
-	"kessler/internal/search/filter"
-	"net/http"
-
-	"github.com/gorilla/mux"
-)
-
-// RegisterCardLookupRoutes registers endpoints for fetching card data by object UUID.
-func RegisterCardLookupRoutes(r *mux.Router, db dbstore.DBTX) error {
-	// Fugu search server URL
-	fuguServerURL := "http://fugudb:3301"
-
-	// Initialize filter service (required for search service)
-	filterService := filter.NewService(fuguServerURL)
-
-	// Initialize search service
-	service, err := search.NewSearchService(fuguServerURL, filterService, db)
-	if err != nil {
-		return fmt.Errorf("failed to create search service: %w", err)
-	}
-
-	// Organization (Author) card endpoint
-	r.HandleFunc("/org/{id}", func(w http.ResponseWriter, req *http.Request) {
-		ctx := req.Context()
-		id := mux.Vars(req)["id"]
-
-		// Hydrate organization card
-		cardData, err := service.HydrateOrganization(ctx, id, 0, 0)
-		if err != nil {
-			http.Error(w, "organization not found", http.StatusNotFound)
-			return
-		}
-		respondJSON(w, cardData)
-	}).Methods(http.MethodGet)
-
-	// Conversation (Docket) card endpoint
-	r.HandleFunc("/convo/{id}", func(w http.ResponseWriter, req *http.Request) {
-		ctx := req.Context()
-		id := mux.Vars(req)["id"]
-
-		// Hydrate conversation card
-		cardData, err := service.HydrateConversation(ctx, id, 0, 0)
-		if err != nil {
-			http.Error(w, "conversation not found", http.StatusNotFound)
-			return
-		}
-		respondJSON(w, cardData)
-	}).Methods(http.MethodGet)
-
-	// File (Document) card endpoint
-	r.HandleFunc("/file/{id}", func(w http.ResponseWriter, req *http.Request) {
-		ctx := req.Context()
-		id := mux.Vars(req)["id"]
-
-		// Build minimal search result for hydration
-		result := fugusdk.FuguSearchResult{ID: id, Text: "", Metadata: nil}
-		cardData, err := service.HydrateDocument(ctx, result, 0, true)
-		if err != nil {
-			http.Error(w, "file not found", http.StatusNotFound)
-			return
-		}
-		respondJSON(w, cardData)
-	}).Methods(http.MethodGet)
-
-	return nil
-}
-
-// respondJSON writes the CardData as a JSON response
-func respondJSON(w http.ResponseWriter, data search.CardData) {
-	w.Header().Set("Content-Type", "application/json")
-	w.WriteHeader(http.StatusOK)
-	json.NewEncoder(w).Encode(data)
-}
-=======
 //
 // import (
 // 	"encoding/json"
@@ -225,5 +145,4 @@
 // 	w.WriteHeader(http.StatusOK)
 // 	json.NewEncoder(w).Encode(data)
 // }
-//
->>>>>>> 0fdca1d7
+//