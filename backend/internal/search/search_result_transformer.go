package search

import (
	"context"
	"fmt"
	"kessler/internal/fugusdk"
	"kessler/pkg/logger"
	"time"

	"go.uber.org/zap"
)

// Update ProcessSearch to use the new transformer
// Updated transformSearchResponse to return card data
func (s *SearchService) transformSearchResponse(ctx context.Context, fuguResponse *fugusdk.SanitizedResponse, query, namespace string, pagination PaginationParams, processTime time.Duration) (*SearchResponse, error) {
	log := logger.FromContext(ctx)
	if fuguResponse == nil || len(fuguResponse.Results) == 0 {
		return &SearchResponse{
			Data:        []CardData{},
			Total:       0,
			Page:        pagination.Page,
			PerPage:     pagination.Limit,
			Query:       query,
			Namespace:   namespace,
			ProcessTime: processTime.String(),
		}, nil
	}

	var cards []CardData

	for i, result := range fuguResponse.Results {
		resultType := s.getResultType(result.Facets)
		log.Info("Debugging search result",
			zap.String("result_id", result.ID),
			zap.String("text", result.Text[:100]),
			zap.Any("metadata", result.Metadata),
			zap.Any("facets", result.Facets),
			zap.String("detected_type", resultType),
		)

		var card CardData
		var err error

		switch resultType {
		case "conversation":
			card, err = s.HydrateConversation(ctx, result.ID, result.Score, i)
		case "organization":
			card, err = s.HydrateOrganization(ctx, result.ID, result.Score, i)
		default:
<<<<<<< HEAD
			card, err = s.HydrateDocument(ctx, result, i, false)
=======
			card, err = s.HydrateDocument(ctx, result, i)
			fmt.Printf("card returned::: %v\n\n\n\n", card)
>>>>>>> a11b2f17
		}

		if err != nil {
			logger.Warn(ctx, "failed to hydrate result",
				zap.String("id", result.ID),
				zap.String("type", resultType),
				zap.Error(err))
			continue // Skip this result
		}

		cards = append(cards, card)
	}

	return &SearchResponse{
		Data:        cards,
		Total:       fuguResponse.Total,
		Page:        pagination.Page,
		PerPage:     pagination.Limit,
		Query:       query,
		Namespace:   namespace,
		ProcessTime: processTime.String(),
	}, nil
}<|MERGE_RESOLUTION|>--- conflicted
+++ resolved
@@ -47,12 +47,7 @@
 		case "organization":
 			card, err = s.HydrateOrganization(ctx, result.ID, result.Score, i)
 		default:
-<<<<<<< HEAD
 			card, err = s.HydrateDocument(ctx, result, i, false)
-=======
-			card, err = s.HydrateDocument(ctx, result, i)
-			fmt.Printf("card returned::: %v\n\n\n\n", card)
->>>>>>> a11b2f17
 		}
 
 		if err != nil {
