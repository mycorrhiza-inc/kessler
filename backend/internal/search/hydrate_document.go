--- conflicted
+++ resolved
@@ -164,109 +164,11 @@
 		}
 	}
 
-<<<<<<< HEAD
-	if name == "" {
-		name = fmt.Sprintf("Document %s", result.ID)
-	}
-
-	attachmentIDRaw := result.ID
-	attachID := uuid.New()
-	fragmentID := ""
-	if segmentIndex := strings.Index(attachmentIDRaw, "-segment-"); segmentIndex != -1 {
-		fragmentID = attachmentIDRaw[segmentIndex:]
-		attachmentIDRaw = attachmentIDRaw[:segmentIndex]
-	}
-	attachID, err = uuid.Parse(attachmentIDRaw)
-	if err != nil {
-		log.Error("Could not parse attachmentID", zap.String("attach_id", attachmentIDRaw))
-	}
-
-	card := DocumentCardData{
-		Name:           name,
-		Description:    description,
-		Timestamp:      timestamp,
-		ExtraInfo:      extraInfo,
-		Index:          index,
-		Type:           "document",
-		ObjectUUID:     fileID,
-		AttachmentUUID: attachID,
-		FragmentID:     fragmentID,
-		Authors:        []DocumentAuthor{}, // Initialize empty slice
-		Conversation:   DocumentConversation{},
-	}
-
-	// Get attachment authors with proper error handling
-	queries := dbstore.New(s.db)
-
-	if full_fetch {
-		attachmentResult, err := queries.GetAttachmentWithAuthors(ctx, attachID)
-		if err == nil {
-			logger.Error(ctx, "Error parsing document ID as UUID", zap.Error(err))
-		}
-		// Check if we have valid JSON authors data
-		if attachmentResult.AuthorsJson != "" && attachmentResult.AuthorsJson != "[]" {
-			logger.Debug(ctx, "Raw authors JSON", zap.Dict(attachmentResult.AuthorsJson))
-
-			// Parse the JSON into authors slice
-			var authors []DocumentAuthor
-			if err := json.Unmarshal([]byte(attachmentResult.AuthorsJson), &authors); err != nil {
-				// Log the error but don't fail the entire operation
-				logger.Error(ctx, "Error parsing authors JSON", zap.Error(err))
-				logger.Error(ctx, "JSON content", zap.Dict(attachmentResult.AuthorsJson))
-			} else {
-				card.Authors = authors
-				logger.Debug(ctx, "Successfully parsed authors", zap.Any("authors", authors))
-			}
-		} else {
-			fmt.Printf("Error getting attachment with authors: %v\n", err)
-		}
-	}
-
-	if !full_fetch {
-		// TODO: Run both of these concurrently with a goroutine or something.
-
-		// Lookup organization details
-		for _, orgID := range authorIDs {
-			if orgID == uuid.Nil {
-				log.Error("Encountered null org_id when hydrating without a full fetch", zap.String("attach_id", attachID.String()), zap.String("file_id", fileID.String()))
-				return DocumentCardData{}, fmt.Errorf("Encountered null org_id when hydrating without a full fetch")
-			}
-			org, err := queries.OrganizationRead(ctx, orgID)
-			if err != nil {
-				log.Warn("Failed to read organization for authorship", zap.String("org_id", orgID.String()), zap.Error(err))
-				continue
-			}
-			card.Authors = append(card.Authors, DocumentAuthor{
-				AuthorName:      org.Name,
-				IsPerson:        org.IsPerson.Valid && org.IsPerson.Bool,
-				IsPrimaryAuthor: true,
-				AuthorID:        org.ID,
-			})
-		}
-
-		// Lookup conversation details
-		if convoID == uuid.Nil {
-			log.Error("Encountered null convo_id when hydrating without a full fetch", zap.String("attach_id", attachID.String()), zap.String("file_id", fileID.String()))
-			return DocumentCardData{}, fmt.Errorf("Encountered null convo_id when hydrating without a full fetch")
-		}
-		conv, err := queries.DocketConversationRead(ctx, convoID)
-		if err != nil {
-			log.Warn("Failed to read conversation details", zap.String("conversation_id", convoID.String()), zap.Error(err))
-		} else {
-			card.Conversation = DocumentConversation{
-				ConvoName: conv.Name,
-				ConvoID:   conv.ID,
-			}
-		}
-	}
-	// Cache and return
-=======
 	// Set default name if not provided
 	if card.Name == "" {
 		card.Name = fmt.Sprintf("Document %s", result.ID)
 	}
 
->>>>>>> a11b2f17
 	s.cacheCard(ctx, cacheKey, card)
 	return card, nil
 }