from sqlalchemy import ForeignKey
from sqlalchemy.orm import Mapped, mapped_column
from litestar.contrib.sqlalchemy.base import UUIDAuditBase, AuditColumns


<<<<<<< HEAD
class TextResourceModel(AuditColumns):
    __tablename__ = "TextResource"
    # used to get Links from resource IDs
    resource_id = mapped_column(ForeignKey("resource.id"))
    # these are different so we can update link objects without regard to their resource id
    text_id = mapped_column(ForeignKey("text_object.id"), primary_key=True)

=======
>>>>>>> 08a7e464

class TextObject(UUIDAuditBase):
    __tablename__ = "text_object"
    original_text: Mapped[str]
    en_text: Mapped[str | None]
    resource: Mapped[ForeignKey] = mapped_column()<|MERGE_RESOLUTION|>--- conflicted
+++ resolved
@@ -3,16 +3,6 @@
 from litestar.contrib.sqlalchemy.base import UUIDAuditBase, AuditColumns
 
 
-<<<<<<< HEAD
-class TextResourceModel(AuditColumns):
-    __tablename__ = "TextResource"
-    # used to get Links from resource IDs
-    resource_id = mapped_column(ForeignKey("resource.id"))
-    # these are different so we can update link objects without regard to their resource id
-    text_id = mapped_column(ForeignKey("text_object.id"), primary_key=True)
-
-=======
->>>>>>> 08a7e464
 
 class TextObject(UUIDAuditBase):
     __tablename__ = "text_object"
