from typing import Annotated, Any, List

from litestar.contrib.sqlalchemy.base import UUIDAuditBase
from litestar.contrib.sqlalchemy.repository import SQLAlchemyAsyncRepository

from sqlalchemy.orm import Mapped


from .utils import PydanticBaseModel
from sqlalchemy.ext.asyncio import AsyncSession

from pydantic import Field, field_validator

<<<<<<< HEAD

=======
# from .resources import ResourceModel


#class FileModel(UUIDAuditBase, RepoMixin):
>>>>>>> fc266f57
class FileModel(UUIDAuditBase):
    """Database representation of a file"""
    __tablename__ = "file"
    url: Mapped[str | None]
    doctype: Mapped[str | None]
    lang: Mapped[str | None]
    name: Mapped[str | None]
    source: Mapped[str | None]
    hash: Mapped[str | None]
    mdata: Mapped[str | None]
    stage: Mapped[str | None]
    summary: Mapped[str | None]
    short_summary: Mapped[str | None]
    original_text: Mapped[str | None]
    english_text: Mapped[str | None]
<<<<<<< HEAD
    indexed: int = 0
=======

    # when rechunking, remove all of these vectors
    #
    # NOTE: DO NOT PUSH TO SEVER UNTIL RESOLVED
    # Every time the DB schema is changed you need to go through an annoying migration process 
    # chunk_ids: Mapped[List[str] | None]
    # FIXME : BOTH OF THESE LINES LIKELY NEED REPOMIXIN
    # resource_id = mapped_column(UUID, ForeignKey("resource.id"))
    # resource = relationship(ResourceModel)
>>>>>>> fc266f57


class FileRepository(SQLAlchemyAsyncRepository[FileModel]):
    """File repository."""

    model_type = FileModel


async def provide_files_repo(db_session: AsyncSession) -> FileRepository:
    """This provides the default Authors repository."""
    return FileRepository(session=db_session)


class FileSchema(PydanticBaseModel):
    """pydantic schema of the FileModel"""

    id: Annotated[Any, Field(validate_default=True)]
    url: str | None = None
    doctype: str | None = None
    lang: str | None = None
    name: str | None = None
    source: str | None = None
    stage: str | None = None
    summary: str | None = None
    mdata: str | None = None
    short_summary: str | None = None
    original_text: str | None = None
    english_text: str | None = None
    indexed: int = 0

    @field_validator("id")
    @classmethod
    def stringify_id(cls, id: any) -> str:
        return str(id)


class FileSchemaWithText(FileSchema):
    original_text: str | None = None
    english_text: str | None = None<|MERGE_RESOLUTION|>--- conflicted
+++ resolved
@@ -11,14 +11,6 @@
 
 from pydantic import Field, field_validator
 
-<<<<<<< HEAD
-
-=======
-# from .resources import ResourceModel
-
-
-#class FileModel(UUIDAuditBase, RepoMixin):
->>>>>>> fc266f57
 class FileModel(UUIDAuditBase):
     """Database representation of a file"""
     __tablename__ = "file"
@@ -34,19 +26,6 @@
     short_summary: Mapped[str | None]
     original_text: Mapped[str | None]
     english_text: Mapped[str | None]
-<<<<<<< HEAD
-    indexed: int = 0
-=======
-
-    # when rechunking, remove all of these vectors
-    #
-    # NOTE: DO NOT PUSH TO SEVER UNTIL RESOLVED
-    # Every time the DB schema is changed you need to go through an annoying migration process 
-    # chunk_ids: Mapped[List[str] | None]
-    # FIXME : BOTH OF THESE LINES LIKELY NEED REPOMIXIN
-    # resource_id = mapped_column(UUID, ForeignKey("resource.id"))
-    # resource = relationship(ResourceModel)
->>>>>>> fc266f57
 
 
 class FileRepository(SQLAlchemyAsyncRepository[FileModel]):
@@ -75,7 +54,6 @@
     short_summary: str | None = None
     original_text: str | None = None
     english_text: str | None = None
-    indexed: int = 0
 
     @field_validator("id")
     @classmethod
