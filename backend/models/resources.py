--- conflicted
+++ resolved
@@ -9,14 +9,6 @@
 from pydantic import BaseModel, ConfigDict, StringConstraints, validator
 from contextlib import asynccontextmanager
 
-<<<<<<< HEAD
-
-class ResourceModel(UUIDAuditBase, RepoMixin, RepoCrudMixin):
-    """
-    A general Identifier to any given resource
-    """
-
-=======
 from utils import RepoMixin
 
 from typing import AsyncIterator, List, Optional
@@ -39,7 +31,6 @@
 
 
 class ResourceModel(UUIDAuditBase, RepoMixin):
->>>>>>> 08a7e464
     __tablename__ = "resource"
     # how we manage multiple files for one resource
     files: Mapped[List[FileModel]] = relationship(
