from chromadb.config import Settings
import chromadb
import os
from util.logging import get_logger

local_chroma = os.environ["LOCAL_APP"]
chroma_path = os.environ["CHROMA_PERSIST_PATH"]

logger = get_logger(__name__)


def getChromaClient():
    if local_chroma:
        chroma_client = chromadb.PersistentClient(path=chroma_path)
        return chroma_client
    else:
<<<<<<< HEAD
        chroma_client = chromadb.HttpClient(host=os.environ["CHROMA_URL"], port=os.environ["CHROMA_PORT"])
        return chroma_client
=======
        # get the chroma instance from the local docker swarm

        try:
            client = chromadb.HttpClient(host=chroma_path, port=8000,
                                         settings=Settings(chroma_client_auth_provider="chromadb.auth.token.TokenAuthClientProvider",
                                                           chroma_client_auth_credentials="test-token"))

            # this should work with or without authentication - it is a public endpoint
            if client.heartbeat():
                logger.info("connected to chroma")

            # this should work with or without authentication - it is a public endpoint
            chroma_version = client.get_version()
            logger.info(f'chroma version: {chroma_version}')

            # this is a protected endpoint and requires authentication
            try:
                collections = client.list_collections()
                logger.info(f'available collections:\n{collections}')
            except Exception as e:
                logger.fatal(
                    f'Unable to authenticate to the chromadb instance')
                raise e
        except Exception as e:
            logger.fatal(f'Error connecting to remote chroma\n{e}')
            raise e

        return client
>>>>>>> a0611c1c
<|MERGE_RESOLUTION|>--- conflicted
+++ resolved
@@ -14,10 +14,6 @@
         chroma_client = chromadb.PersistentClient(path=chroma_path)
         return chroma_client
     else:
-<<<<<<< HEAD
-        chroma_client = chromadb.HttpClient(host=os.environ["CHROMA_URL"], port=os.environ["CHROMA_PORT"])
-        return chroma_client
-=======
         # get the chroma instance from the local docker swarm
 
         try:
@@ -45,5 +41,4 @@
             logger.fatal(f'Error connecting to remote chroma\n{e}')
             raise e
 
-        return client
->>>>>>> a0611c1c
+        return client