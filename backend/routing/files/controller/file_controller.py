from uuid import UUID
from typing import Annotated


from litestar import Controller, Request

from litestar.handlers.http_handlers.decorators import \
    get, post, delete, patch, MediaType

from litestar.params import Parameter
from litestar.di import Provide
from litestar.repository.filters import LimitOffset
from litestar.datastructures import UploadFile
from litestar.enums import RequestEncodingType
from litestar.params import Body

from pydantic import TypeAdapter, BaseModel

from modules.files.dbm.files import provide_files_repo


from models.files import FileRepository, File, FileModel

# for testing purposese
emptyFile = FileModel(
    path="",
    doctype="",
    lang="",
    name="",
    stage="unprocessed",
    summary=None,
    short_summary=None)


class FileUpdate(BaseModel):
    message: str


class FileCreate(BaseModel):
    message: str


class FileUpload(BaseModel):
    message: str

# litestar only


class FileController(Controller):
    """File Controller"""

    dependencies = {"files_repo": Provide(FileModel.provide_repo)}

    @get(path="/files/{file_id:uuid}")
    async def get_file(
        self,
        files_repo: FileRepository,
        file_id: UUID = Parameter(title="File ID", description="File to retieve"),
    ) -> File:
        obj = files_repo.get(file_id)
        return File.model_validate(obj)

    @get(path="/files/all")
    async def get_all_files(
        self, files_repo: FileRepository, limit_offset: LimitOffset, request: Request
    ) -> list[File]:
        """List files."""
        results = await files_repo.list()
        type_adapter = TypeAdapter(list[File])
        return type_adapter.validate_python(results)

    @post(path="/files/upload", media_type=MediaType.TEXT)
    async def handle_file_upload(
        self,
        files_repo: FileRepository,
        data: Annotated[UploadFile, Body(media_type=RequestEncodingType.MULTI_PART)],
    ) -> FileUpload:
        content = await data.read()
        newFileObj = emptyFile()
        newFileObj.name = data.filename

        obj = files_repo.add(newFileObj)

<<<<<<< HEAD
    from crawleringest.docingest import DocumentIngester

    @post(path="/links/add")
    async def add_file(
        self, files_repo: FileRepository, data: FileCreate, request: Request
    ) -> File:
        request.logger.info("adding files")
        request.logger.info(data) 
        # New stuff here, is this where this code belongs? <new stuff>
        docingest = DocumentIngester()
        metadata, raw_file_path = docingest.url_to_file_and_metadata(data.url)
        new_file = FileModel(
            url=data.url,
            title=metadata["title"],
            doctype=metadata["doctype"],
            lang=metadata["lang"],
            file=read(raw_file_path),
            metadata=metadata,
            stage="stage0",
        )
        # </new stuff>
        request.logger.info("new file:{file}".format(file=new_file.to_dict()))
        try:
            new_file = await files_repo.add(new_file)
        except Exception as e:
            request.logger.info(e)
            return e
        request.logger.info("added file!~")
        await files_repo.session.commit()
        return File.model_validate(new_file)
    
    from docprocessing.extractmarkdown import MarkdownExtractor
    from docprocessing.genextras import GenerateExtras
    @patch(path="/docproc/{file_id:uuid}")
    async def process_File(
        self,
        files_repo: FileRepository,
        data: FileUpdate,
        file_id: UUID = Parameter(title="File ID", description="File to retieve"),
        regenerate : Bool = False, # Figure out how to pass in a boolean as a query paramater
    ) -> File:
        """Process a File."""
        obj = files_repo.get(file_id)
        current_stage = obj.stage
        mdextract = MarkdownExtractor()        
        genextras = GenerateExtras()

        if current_stage == "stage0":
            response_code, response_message = (422, "Failure in stage 0: Document was incorrectly added to database, try readding it again." )
        if regenerate and current_stage != "stage0":
            current_stage = "stage1"
        if current_stage == "stage1":
            try:
                processed_original_text = mdextract.process_raw_document_into_untranslated_text(obj.path, obj.metadata)
            except:
                response_code, response_message = (422, "failure in stage 1: document was unable to be converted to markdown," )
            else:
                obj.original_text = processed_original_text
                current_stage = "stage2"
        if current_stage == "stage2":
            try:
                processed_english_text = mdextract.convert_text_into_eng(obj.original_text, obj.lang)
            except:
                response_code, response_message = (422, "failure in stage 2: document was unable to be translated to english." )
            else:
                obj.english_text = processed_english_text
                current_stage = "stage3"
        if current_stage == "stage3":
            try:
                links = genextras.extract_markdown_links(obj.original_text, obj.lang)
                long_sum = genextras.summarize_document_text(obj.original_text)
                short_sum = genextras.gen_short_sum_from_long_sum(long_sum)
            except:
                response_code, response_message = (422, "failure in stage 3: Unable to generate summaries and links for document." )
            else:
                obj.links = links
                obj.long_summary = long_sum
                obj.short_summary = short_sum
                current_stage = "stage4"
        if current_stage == "stage4":
            try:
                # TODO : Chunk document and generate embeddings.
                print("Create Embeddings.")
            except:
                response_code, response_message = (422, "failure in stage 2: document was unable to be translated to english." )
            else:

                current_stage = "completed"
        if current_stage == "completed":
            response_code, r3esponse_message = (200, "Document Fully Processed." )
        newobj = files_repo.update(obj)
        files_repo.session.commit()
        return File.model_validate(newobj) # TODO : Return Response code and response message
    
=======
        # TODO: emit event for celery to process this file

        # return f"{newFileObj.name}, {content.decode()}"
        return obj

>>>>>>> 08a7e464
    @patch(path="/files/{file_id:uuid}")
    async def update_file(
        self,
        files_repo: FileRepository,
        data: FileUpdate,
        file_id: UUID = Parameter(title="File ID", description="File to retieve"),
    ) -> File:
        """Update a File."""
        raw_obj = data.model_dump(exclude_unset=True, exclude_none=True)
        raw_obj.update({"id": file_id})
        obj = files_repo.update(File(**raw_obj))
        files_repo.session.commit()
        return File.model_validate(obj)
    
    @delete(path="/files/{file_id:uuid}")
    async def delete_file(
        self,
        files_repo: FileRepository,
        file_id: UUID = Parameter(title="File ID", description="File to retieve"),
    ) -> None:
        _ = files_repo.delete(files_repo)
        files_repo.session.commit()<|MERGE_RESOLUTION|>--- conflicted
+++ resolved
@@ -79,9 +79,6 @@
         newFileObj = emptyFile()
         newFileObj.name = data.filename
 
-        obj = files_repo.add(newFileObj)
-
-<<<<<<< HEAD
     from crawleringest.docingest import DocumentIngester
 
     @post(path="/links/add")
@@ -176,13 +173,6 @@
         files_repo.session.commit()
         return File.model_validate(newobj) # TODO : Return Response code and response message
     
-=======
-        # TODO: emit event for celery to process this file
-
-        # return f"{newFileObj.name}, {content.decode()}"
-        return obj
-
->>>>>>> 08a7e464
     @patch(path="/files/{file_id:uuid}")
     async def update_file(
         self,
