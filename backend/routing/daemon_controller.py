--- conflicted
+++ resolved
@@ -268,14 +268,10 @@
         self,
         files_repo: FileRepository,
         request: Request,
-<<<<<<< HEAD
-    ) -> str:
-=======
         stop_at : Optional[str],
         documents_per_run : Optional[int],
         document_threshold : Optional[int]
             ) -> str:
->>>>>>> 0fb6937f
         logger = request.logger
         if documents_per_run is None:
             documents_per_run = 10
@@ -296,10 +292,7 @@
                         max_documents=documents_per_run,
                         randomize=True
                     )
-<<<<<<< HEAD
-
-=======
->>>>>>> 0fb6937f
+
             except Exception as e:
                 is_daemon_running = False
                 raise e
