--- conflicted
+++ resolved
@@ -1,3 +1,4 @@
+import structlog
 import os
 from pathlib import Path
 from uuid import UUID
@@ -59,12 +60,14 @@
     REDIS_PRIORITY_DOCPROC_KEY,
     REDIS_BACKGROUND_DOCPROC_KEY,
 )
-from util.redis_utils import bulk_process_file_background, clear_file_queue, convert_model_to_results_and_push
+from util.redis_utils import (
+    bulk_process_file_background,
+    clear_file_queue,
+    convert_model_to_results_and_push,
+)
 
 redis_client = redis.Redis(host=REDIS_HOST, port=REDIS_PORT, decode_responses=True)
 
-
-import structlog
 
 default_logger = structlog.get_logger()
 
@@ -96,11 +99,11 @@
     redis_client.rpush(pushkey, request)
 
 
-
 class DaemonState(BaseModel):
     enable_background_processing: Optional[bool] = None
-    stop_at_background_docprocessing : Optional[str] = None
+    stop_at_background_docprocessing: Optional[str] = None
     clear_queue: Optional[bool] = None
+
 
 class DaemonController(Controller):
     dependencies = {"files_repo": Provide(provide_files_repo)}
@@ -116,7 +119,7 @@
         regenerate_from: Optional[str] = None,
     ) -> None:
         if logger is None:
-            logger= default_logger
+            logger = default_logger
         logger.info("Beginning to process all files.")
         if regenerate_from is None:
             regenerate_from = "completed"
@@ -152,7 +155,6 @@
             logger=request.logger,
             regenerate_from=regenerate_from,
         )
-<<<<<<< HEAD
 
     async def bulk_process_file_background(
         self,
@@ -200,9 +202,6 @@
                     doc_id_str=str(file.id),
                     stop_at=stop_at.value,
                 )
-=======
-                
->>>>>>> 4eeb5c37
 
     @post(path="/daemon/process_file/{file_id:uuid}")
     async def process_file_background(
@@ -223,6 +222,7 @@
             files=[obj],
             stop_at=stop_at,
         )
+
     @post(path="/daemon/process_all_files")
     async def process_all_background(
         self,
@@ -244,7 +244,6 @@
             logger=request.logger,
         )
 
-
     async def process_query_background_raw(
         self,
         files_repo: FileRepository,
@@ -253,7 +252,7 @@
         regenerate_from: Optional[str] = None,
         max_documents: Optional[int] = None,
         randomize: bool = False,
-        logger: Any = default_logger
+        logger: Any = default_logger,
     ) -> None:
         logger.info("Beginning to process all files.")
         if stop_at is None:
@@ -278,20 +277,16 @@
             logger=logger,
         )
 
-
     @post(path="/dangerous/daemon/control_background_processing_daemon")
-    async def control_background_processing_daemon(
-        self,
-        data : DaemonState
-    ) -> str:
+    async def control_background_processing_daemon(self, data: DaemonState) -> str:
         daemon_toggle = data.enable_background_processing
         stop_at = data.stop_at_background_docprocessing
         clear_queue = data.clear_queue
         if daemon_toggle is not None:
-            redis_client.set(REDIS_BACKGROUND_DAEMON_TOGGLE,int(daemon_toggle))
+            redis_client.set(REDIS_BACKGROUND_DAEMON_TOGGLE, int(daemon_toggle))
         if stop_at is not None:
             target = DocumentStatus(stop_at).value
-            redis_client.set(REDIS_BACKGROUND_PROCESSING_STOPS_AT,target )
+            redis_client.set(REDIS_BACKGROUND_PROCESSING_STOPS_AT, target)
         if clear_queue is not None:
             if clear_queue:
                 clear_file_queue()
