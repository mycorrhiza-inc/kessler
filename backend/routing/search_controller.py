from uuid import UUID
import uuid
from typing import Annotated, assert_type, Any
import logging
import copy

from litestar.params import Parameter
from litestar import Controller, Request
from litestar.di import Provide

# from util.haystack import query_chroma, get_indexed_by_id

from litestar.handlers.http_handlers.decorators import get, post


from pydantic import TypeAdapter
from models.utils import PydanticBaseModel as BaseModel


from vecstore import search

from typing import List

# from asyncstdlib import amap

from models.files import (
    FileModel,
    FileRepository,
    FileSchema,
    FileSchemaWithText,
    provide_files_repo,
    DocumentStatus,
    docstatus_index,
    model_to_schema,
)

import json


class SearchQuery(BaseModel):
    query: str


class SearchResult(BaseModel):
    ids: List[str]
    result: List[str] | None = None


class SearchResponse(BaseModel):
    status: str
    message: str | None
    results: List[SearchResult] | None


class IndexFileRequest(BaseModel):
    id: uuid


class IndexFileResponse(BaseModel):
    message: str


class SearchController(Controller):
    """Search Controller"""

    dependencies = {"files_repo": Provide(provide_files_repo)}

    @post(path="/search/{fid:uuid}")
    async def search_collection_by_id(
        self,
        request: Request,
        data: SearchQuery,
        fid: UUID = Parameter(
            title="File ID as hex string", description="File to retieve"
        ),
    ) -> Any:
        return "failure"

    @post(path="/search")
    async def search(
        self,
        files_repo: FileRepository,
        data: SearchQuery,
        request: Request,
        only_uuid: bool = False,
    ) -> Any:
        logger = request.logger
        query = data.query
        res = search(query=query)
<<<<<<< HEAD
        return res
=======
        # TODO: Become more functional
        # ids = map(lambda r: {"uuid": r[0]["entity"]["id"]}, res)

        ids = []
        for r in res:
            # logger.info(r[0]["entity"])
            # logger.info(type(r[0]["entity"]))
            # logger.info(r[0]["entity"].keys())
            # test_dict = json.loads(r[0]["entity"]["_node_content"])
            ids.append(r[0]["entity"])
        if only_uuid:
            # Fix later
            return []

        # TODO: Use an async map for this as soon as python gets that functionality or use an import
        async def get_file(uuid_str: str):
            uuid = UUID(uuid_str)
            # logger.info(uuid)
            obj = await files_repo.get(uuid)
            return model_to_schema(obj)

        files = []
        for id in ids:
            for field in ["document_id", "doc_id", "ref_doc_id", "id"]:
                try:
                    uuid_str = id[field]
                    file_result = await get_file(uuid_str)
                    files.append(file_result)
                    logger.info("Success on" + field)
                except Exception as e:
                    pass
                    # logger.error(f"Encountered an error while attempting to get file {uuid_str} : {e}")

        return files
>>>>>>> 0fb6937f
<|MERGE_RESOLUTION|>--- conflicted
+++ resolved
@@ -87,41 +87,4 @@
         logger = request.logger
         query = data.query
         res = search(query=query)
-<<<<<<< HEAD
         return res
-=======
-        # TODO: Become more functional
-        # ids = map(lambda r: {"uuid": r[0]["entity"]["id"]}, res)
-
-        ids = []
-        for r in res:
-            # logger.info(r[0]["entity"])
-            # logger.info(type(r[0]["entity"]))
-            # logger.info(r[0]["entity"].keys())
-            # test_dict = json.loads(r[0]["entity"]["_node_content"])
-            ids.append(r[0]["entity"])
-        if only_uuid:
-            # Fix later
-            return []
-
-        # TODO: Use an async map for this as soon as python gets that functionality or use an import
-        async def get_file(uuid_str: str):
-            uuid = UUID(uuid_str)
-            # logger.info(uuid)
-            obj = await files_repo.get(uuid)
-            return model_to_schema(obj)
-
-        files = []
-        for id in ids:
-            for field in ["document_id", "doc_id", "ref_doc_id", "id"]:
-                try:
-                    uuid_str = id[field]
-                    file_result = await get_file(uuid_str)
-                    files.append(file_result)
-                    logger.info("Success on" + field)
-                except Exception as e:
-                    pass
-                    # logger.error(f"Encountered an error while attempting to get file {uuid_str} : {e}")
-
-        return files
->>>>>>> 0fb6937f
