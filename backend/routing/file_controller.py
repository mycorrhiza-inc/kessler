from lance_store.connection import ensure_fts_index
from rag.llamaindex import add_document_to_db_from_text
import os
from pathlib import Path
from typing import Any
from uuid import UUID
from typing import Annotated

from litestar import Controller, Request, Response

from litestar.handlers.http_handlers.decorators import (
    get,
    post,
    delete,
    MediaType,
)


from sqlalchemy import select


from litestar.params import Parameter
from litestar.di import Provide
from litestar.repository.filters import LimitOffset
from litestar.datastructures import UploadFile
from litestar.enums import RequestEncodingType
from litestar.params import Body

from pydantic import TypeAdapter
from models.utils import PydanticBaseModel as BaseModel


# from models import (
#     FileModel,
#     FileRepository,
#     FileSchema,
#     provide_files_repo,
# )
from models.files import (
    FileModel,
    FileRepository,
    FileSchema,
    FileSchemaWithText,
    provide_files_repo,
)

from crawler.docingest import DocumentIngester
from docprocessing.extractmarkdown import MarkdownExtractor

from typing import List, Optional, Dict


import json

from util.niclib import rand_string


class UUIDEncoder(json.JSONEncoder):
    def default(self, obj):
        if isinstance(obj, UUID):
            # if the obj is uuid, we simply return the value of uuid
            return obj.hex
        return json.JSONEncoder.default(self, obj)


# TODO : Create test that adds a file once we know what the file DB schema is going to look like


class FileUpdate(BaseModel):
    message: str
    metadata: Dict[str, Any]


class UrlUpload(BaseModel):
    url: str
    metadata: Dict[str, Any] = {}


class UrlUploadList(BaseModel):
    url: List[str]


class FileCreate(BaseModel):
    message: str


class FileUpload(BaseModel):
    message: str


class IndexFileRequest(BaseModel):
    id: UUID


# litestar only


OS_TMPDIR = Path(os.environ["TMPDIR"])
OS_GPU_COMPUTE_URL = os.environ["GPU_COMPUTE_URL"]
OS_FILEDIR = Path("/files/")


# import base64


OS_TMPDIR = Path(os.environ["TMPDIR"])
OS_GPU_COMPUTE_URL = os.environ["GPU_COMPUTE_URL"]
OS_FILEDIR = Path("/files/")
OS_HASH_FILEDIR = OS_FILEDIR / Path("raw")
OS_OVERRIDE_FILEDIR = OS_FILEDIR / Path("override")
OS_BACKUP_FILEDIR = OS_FILEDIR / Path("backup")


# import base64


class FileController(Controller):
    """File Controller"""

    dependencies = {"files_repo": Provide(provide_files_repo)}

    # def jsonify_validate_return(self,):
    #     return None

    @get(path="/files/{file_id:uuid}")
    async def get_file(
        self,
        files_repo: FileRepository,
        file_id: UUID = Parameter(title="File ID", description="File to retieve"),
    ) -> FileSchema:
        obj = await files_repo.get(file_id)

        type_adapter = TypeAdapter(FileSchema)

        return type_adapter.validate_python(obj)

    @get(path="/files/markdown/{file_id:uuid}")
    async def get_markdown(
        self,
        files_repo: FileRepository,
        file_id: UUID = Parameter(title="File ID", description="File to retieve"),
        original_lang: bool = False
    ) -> str:
        # Yes I know this is a redundant if, this looks much more readable imo.
        if original_lang == True:
            return "Feature delayed due to only supporting english documents."
        obj = await files_repo.get(file_id)

        type_adapter = TypeAdapter(FileSchemaWithText)

        obj_with_text = type_adapter.validate_python(obj)

        markdown_text = obj_with_text.english_text
        if markdown_text is "":
            markdown_text = "Could not find Document Markdown Text"
        return markdown_text

    @get(path="/files/raw/{file_id:uuid}")
    async def get_raw(
        self,
        files_repo: FileRepository,
        request : Request,
        file_id: UUID = Parameter(title="File ID", description="File to retieve"),
    ) -> Response:
        logger = request.logger
        obj = await files_repo.get(file_id)
        if obj is None:
            return Response(content="ID does not exist", status_code=404)

        type_adapter = TypeAdapter(FileSchema)
        obj=type_adapter.validate_python(obj)
        filehash = obj.hash

        file_path = DocumentIngester(logger).get_default_filepath_from_hash(filehash)
        
        if not file_path.is_file():
            return Response(content="File not found", status_code=404)
        
        # Read the file content
        with open(file_path, 'rb') as file:
            file_content = file.read()
        # currently doesnt work unfortunately
        # file_name = obj.name
        # headers = {
        #     "Content-Disposition": f'attachment; filename="{file_name}"'
        # }

        return Response(content=file_content, media_type="application/octet-stream")

        # Return as a result of the get request, the file at file_path. Also make sure to include the correct return type.

    @get(path="/files/all")
    async def get_all_files(
        self, files_repo: FileRepository, limit_offset: LimitOffset, request: Request
    ) -> list[FileSchema]:
        """List files."""
        results = await files_repo.list()
        logger = request.logger
        logger.info(f"{len(results)} results")
        type_adapter = TypeAdapter(list[FileSchema])
        return type_adapter.validate_python(results)

    # TODO: replace this with a jobs endpoint

    @post(path="/files/upload_file", media_type=MediaType.TEXT)
    async def handle_file_upload(
        self,
        files_repo: FileRepository,
        data: Annotated[UploadFile, Body(media_type=RequestEncodingType.MULTI_PART)],
        request: Request,
        process: bool = True,
        override_hash: bool = False,
    ) -> str:
        supplemental_metadata = {"source": "personal"}
        logger = request.logger
        docingest = DocumentIngester(logger)
        input_directory = OS_TMPDIR / Path("formdata_uploads") / Path(rand_string())
        # Ensure the directories exist
        os.makedirs(input_directory, exist_ok=True)
        # Save the PDF to the output directory
        filename = data.filename
        final_filepath = input_directory / Path(filename)
        with open(final_filepath, "wb") as f:
            f.write(data.file.read())
        additional_metadata = docingest.infer_metadata_from_path(final_filepath)
        additional_metadata.update(supplemental_metadata)
        final_metadata = additional_metadata
        if final_metadata.get("lang") is None:
            final_metadata["lang"] = "en"
        file_obj = await self.add_file_raw(
            final_filepath, final_metadata, process, override_hash, files_repo, logger
        )
        return "Successfully added document!"

    # TODO : (Nic) Make function that can process uploaded files
    @post(path="/files/add_url")
    async def add_url(
        self,
        files_repo: FileRepository,
        data: UrlUpload,
        request: Request,
        process: bool = True,
        override_hash: bool = False,
    ) -> str:
        logger = request.logger
        logger.info("adding files")
        logger.info(data)

        # ------------------ here be a site for refactor --------------------
        docingest = DocumentIngester(logger)

        logger.info("DocumentIngester Created")

        # tmpfile_path, metadata = (
        # LSP is giving some kind of error, I am gonna worry about it later
        tmpfile_path, metadata = docingest.url_to_filepath_and_metadata(data.url)
        new_metadata = data.metadata

        if new_metadata is not None:
            metadata.update(new_metadata)

        request.logger.info(f"Metadata Successfully Created with metadata {metadata}")
        file_obj = await self.add_file_raw(
            tmpfile_path, metadata, process, override_hash, files_repo, logger
        )
        # type_adapter = TypeAdapter(FileSchema)
        # final_return = type_adapter.validate_python(new_file)
        # logger.info(final_return)
        return "Successfully added document!"

    async def add_file_raw(
        self,
        tmp_filepath: Path,
        metadata: dict,
        process: bool,
        override_hash: bool,
        files_repo: FileRepository,
        logger: Any,
    ) -> None:
        docingest = DocumentIngester(logger)

        def validate_metadata_mutable(metadata: dict):
            if metadata.get("lang") is None:
                metadata["lang"] = "en"
            try:
                assert isinstance(metadata.get("title"), str)
                assert isinstance(metadata.get("doctype"), str)
                assert isinstance(metadata.get("lang"), str)
            except Exception:
                logger.error("Illformed Metadata please fix")
                logger.error(f"Title: {metadata.get("title")}")
                logger.error(f"Doctype: {metadata.get("doctype")}")
                logger.error(f"Lang: {metadata.get("title")}")
                raise Exception(
                    "Metadata is illformed, this is likely an error in software, please submit a bug report."
                )
            else:
                logger.info("Title, Doctype and language successfully declared")

            if (metadata["doctype"])[0] == ".":
                metadata["doctype"] = (metadata["doctype"])[1:]
            if metadata.get("source") is None:
                metadata["source"] = "unknown"
            metadata["language"] = metadata["lang"]
            return metadata

        # This assignment shouldnt be necessary, but I hate mutating variable bugs.
        metadata = validate_metadata_mutable(metadata)

        logger.info("Attempting to save data to file")
        result = docingest.save_filepath_to_hash(tmp_filepath, OS_HASH_FILEDIR)
        (filehash, filepath) = result

        os.remove(tmp_filepath)

        # NOTE: this is a dangeous query
        # NOTE: Nicole- Also this doesnt allow for files with the same hash to have different metadata,
        # Scrapping it is a good idea, it was designed to solve some issues I had during testing and adding the same dataset over and over
        # FIX: fix this to not allow for users to DOS files
        query = select(FileModel).where(FileModel.hash == filehash)

        duplicate_file_objects = await files_repo.session.execute(query)
        duplicate_file_obj = duplicate_file_objects.scalar()

        if override_hash is True and duplicate_file_obj is not None:
            try:
                await files_repo.delete(duplicate_file_obj.id)
            except Exception:
                pass
            duplicate_file_obj = None

        if duplicate_file_obj is None:
            docingest.backup_metadata_to_hash(metadata, filehash)
            metadata_str = json.dumps(metadata)
            new_file = FileModel(
                url="N/A",
                name=metadata.get("title"),
                doctype=metadata.get("doctype"),
                lang=metadata.get("lang"),
                source=metadata.get("source"),
                mdata=metadata_str,
                stage="stage1",
                hash=filehash,
                summary=None,
                short_summary=None,
            )
            logger.info("new file:{file}".format(file=new_file.to_dict()))
            try:
                new_file = await files_repo.add(new_file)
            except Exception as e:
                logger.info(e)
                return e
            logger.info("added file!~")
            await files_repo.session.commit()
            logger.info("commited file to DB")

        else:
            logger.info(type(duplicate_file_obj))
            logger.info(
                f"File with identical hash already exists in DB with uuid:\
                {duplicate_file_obj.id}"
            )
            new_file = duplicate_file_obj

        if process:
            logger.info("Processing File")
            await self.process_file_raw(new_file, files_repo, logger, False)

        return None

    @post(path="/files/add_urls")
    async def add_urls(
        self, files_repo: FileRepository, data: UrlUploadList, request: Request
    ) -> None:
        return None

    # TODO: anything but this

    @post(path="/process/{file_id_str:str}")
    async def process_file(
        self,
        files_repo: FileRepository,
        request: Request,
        file_id_str: str = Parameter(
            title="File ID as hex string", description="File to retieve"
        ),
        regenerate: bool = True,  # Figure out how to pass in a boolean as a query paramater
    ) -> None:
        """Process a File."""
        file_id = UUID(file_id_str)
        request.logger.info(file_id)
        obj = await files_repo.get(file_id)
        # TODO : Add error for invalid document ID
        await self.process_file_raw(obj, files_repo, request.logger, regenerate)
        # TODO : Return Response code and response message
        return self.validate_and_jsonify(obj)

    async def process_file_raw(
        self, obj: FileModel, files_repo: FileRepository, logger: Any, regenerate: bool
    ):
        logger.info(type(obj))
        logger.info(obj)
        current_stage = obj.stage
        logger.info(obj.doctype)
        mdextract = MarkdownExtractor(logger, OS_TMPDIR)
        doc_metadata = json.loads(obj.mdata)

        response_code, response_message = (
            500,
            "Internal error somewhere in process.",
        )

        if regenerate:
            current_stage = "stage1"

        # TODO: Replace with pydantic validation
<<<<<<< HEAD
=======
        def generate_searchable_metadata(initial_metadata: dict) -> dict:
            return_metadata = {
                "title": initial_metadata.get("title"),
                "author": initial_metadata.get("author"),
                "source": initial_metadata.get("source"),
                "date": initial_metadata.get("date"),
            }

            def guarentee_field(field: str, default_value: str = "unknown"):
                if return_metadata.get(field) is None:
                    return_metadata[field] = default_value

            guarentee_field("title")
            guarentee_field("author")
            guarentee_field("source")
            guarentee_field("date")
            return return_metadata
>>>>>>> 166821eb

        # text extraction
        def process_stage_one():
            # FIXME: Change to deriving the filepath from the uri.
            file_path = DocumentIngester(logger).get_default_filepath_from_hash(
                obj.hash
            )
            # This process might spit out new metadata that was embedded in the document, ignoring for now
            processed_original_text = (
                mdextract.process_raw_document_into_untranslated_text(
                    file_path, doc_metadata
                )[0]
            )
            logger.info(
                f"Successfully processed original text: {processed_original_text[0:20]}"
            )
            # FIXME: We should probably come up with a better backup protocol then doing everything with hashes
            mdextract.backup_processed_text(
                processed_original_text, obj.hash, doc_metadata, OS_BACKUP_FILEDIR
            )
            assert isinstance(processed_original_text, str)
            logger.info("Backed up markdown text")
            if obj.lang == "en":
                # Write directly to the english text box if
                # original text is identical to save space.
                obj.english_text = processed_original_text
                # Skip translation stage if text already english.
                return "stage3"
            else:
                obj.original_text = processed_original_text
                return "stage2"

        # text conversion
        def process_stage_two():
            if obj.lang != "en":
                try:
                    processed_english_text = mdextract.convert_text_into_eng(
                        obj.original_text, obj.lang
                    )
                    obj.english_text = processed_english_text
                except Exception as e:
                    raise Exception(
                        "failure in stage 2: \ndocument was unable to be translated to english.",
                        e,
                    )
            else:
                raise ValueError(
                    "failure in stage 2: \n Code is in an unreachable state, a document cannot be english and not english",
                )
            return "stage3"

        # TODO: Replace with pydantic validation

        def process_stage_three():
            logger.info("Adding Document to Vector Database")

            def generate_searchable_metadata(initial_metadata : dict) -> dict:
                return_metadata = {
                    "title"  : initial_metadata.get("title"),
                    "author" : initial_metadata.get("author"),
                    "source" : initial_metadata.get("source"),
                    "date" : initial_metadata.get("date"),
                }
                def guarentee_field(field: str, default_value : Any = "unknown"):
                    if return_metadata.get(field) is None:
                        return_metadata[field]=default_value
                guarentee_field("title")
                guarentee_field("author")
                guarentee_field("source")
                guarentee_field("date")
                return return_metadata
            searchable_metadata = generate_searchable_metadata(doc_metadata)
            try:
                add_document_to_db_from_text(obj.english_text, searchable_metadata)
            except Exception as e:
                raise Exception("Failure in adding document to vector database", e)
            return "completed"

        while True:
            match current_stage:
                case "stage1":
                    current_stage = process_stage_one()
                case "stage2":
                    current_stage = process_stage_two()
                case "stage3":
                    current_stage = process_stage_three()
                case "completed":
                    response_code, response_message = (
                        200,
                        "Document Fully Processed.",
                    )
                    logger.info(current_stage)
                    obj.stage = current_stage
                    logger.info(response_code)
                    logger.info(response_message)
                    _ = files_repo.update(obj)
                    await files_repo.session.commit()
                    type_adapter = TypeAdapter(FileSchema)
                    final_return = type_adapter.validate_python(obj)
                    return final_return
                case _:
                    raise Exception(
                        "Document was incorrectly added to database, \
                        try readding it again.\
                    "
                    )
                # FIXME: The try catch exception code broke the plaintext error handling, since it still returns a 500 error, I removed it temporarially
                # try:
                #    match current_stage:
                #        case "stage1":
                #            current_stage = process_stage_one()
                #        case "stage2":
                #            current_stage = process_stage_two()
                #        case "stage3":
                #            current_stage = process_stage_three()
                #        case "completed":
                #            response_code, response_message = (
                #                200,
                #                "Document Fully Processed.",
                #            )
                #            logger.info(current_stage)
                #            obj.stage = current_stage
                #            logger.info(response_code)
                #            logger.info(response_message)
                #            _ = files_repo.update(obj)
                #            await files_repo.session.commit()
                #            break
                #        case _:
                #            raise Exception(
                #                "Document was incorrectly added to database, \
                #                try readding it again.\
                #            "
                #            )

                # except Exception as e:
                #    logger.error(e)
                #    break

    @post(path="/files/upload/from/md", media_type=MediaType.TEXT)
    async def upload_from_markdown(
        self,
        files_repo: FileRepository,
        request: Request,
        data: Annotated[UploadFile, Body(media_type=RequestEncodingType.MULTI_PART)],
    ) -> None:
        try:
            content = await data.read()
            filename = data.filename
            file = content.decode()
            splitfile = file.split("---")
            restfile = "".join(splitfile[2:])
            file_metadata = splitfile[1].split("\n")
            meta = {}
            for i in file_metadata:
                if i == "":
                    continue
                field = i.split(":")
                if len(field) >= 2:
                    meta[field[0]] = "".join(field[1:])

            m_text = json.dumps(meta)

            FileModel(english_text=file, metadata=m_text)
            new_file = FileModel(
                url="",
                name=filename,
                doctype="mardown",
                lang="english",
                source="markdown",
                metadata=m_text,
                stage="completed",
                hash="None",
                summary=None,
                short_summary=None,
                english_text=restfile,
            )
            try:
                files_repo.session.add(new_file)
                await files_repo.session.flush()
                files_repo.session.refresh(new_file)
                await files_repo.session.commit()
            except Exception as e:
                return f"issue: \n{e}"
            try:
                meta["uid"] = str(new_file.id)
                add_document_to_db_from_text(text=restfile, metadata=meta)
                request.app.emit("increment_processed_docs", num=1)
                request.logger.info("added a document to the db")
            except Exception as e:
                request.logger.error(e)
                return "issue indexing file"
            return new_file.english_text

        except Exception as e:
            raise (e)

    @delete(path="/files/{file_id:uuid}")
    async def delete_file(
        self,
        files_repo: FileRepository,
        file_id: UUID = Parameter(title="File ID", description="File to retieve"),
    ) -> None:
        fid = UUID(file_id)
        _ = await files_repo.delete(fid)
        await files_repo.session.commit()<|MERGE_RESOLUTION|>--- conflicted
+++ resolved
@@ -414,26 +414,6 @@
             current_stage = "stage1"
 
         # TODO: Replace with pydantic validation
-<<<<<<< HEAD
-=======
-        def generate_searchable_metadata(initial_metadata: dict) -> dict:
-            return_metadata = {
-                "title": initial_metadata.get("title"),
-                "author": initial_metadata.get("author"),
-                "source": initial_metadata.get("source"),
-                "date": initial_metadata.get("date"),
-            }
-
-            def guarentee_field(field: str, default_value: str = "unknown"):
-                if return_metadata.get(field) is None:
-                    return_metadata[field] = default_value
-
-            guarentee_field("title")
-            guarentee_field("author")
-            guarentee_field("source")
-            guarentee_field("date")
-            return return_metadata
->>>>>>> 166821eb
 
         # text extraction
         def process_stage_one():
