from haystack.components.writers import DocumentWriter
from hashlib import blake2b
import os
from pathlib import Path
from typing import Any
from uuid import UUID
from typing import Annotated, assert_type
import logging

from litestar import Controller, Request

from litestar.handlers.http_handlers.decorators import (
    get,
    post,
    delete,
    patch,
    MediaType,
)


from sqlalchemy import select
from sqlalchemy.exc import IntegrityError, NoResultFound
from sqlalchemy.ext.asyncio import AsyncSession
from sqlalchemy.orm import DeclarativeBase, Mapped, mapped_column




from litestar.params import Parameter
from litestar.di import Provide
from litestar.repository.filters import LimitOffset
from litestar.datastructures import UploadFile
from litestar.enums import RequestEncodingType
from litestar.params import Body
from litestar.logging import LoggingConfig

from pydantic import TypeAdapter, BaseModel


from models import FileModel, FileRepository, FileSchema, provide_files_repo


from crawler.docingest import DocumentIngester
from docprocessing.extractmarkdown import MarkdownExtractor
from docprocessing.genextras import GenerateExtras
from util.haystack import indexDocByID

from typing import List, Optional, Union, Any, Dict


from util.niclib import get_blake2

import json


class UUIDEncoder(json.JSONEncoder):
    def default(self, obj):
        if isinstance(obj, UUID):
            # if the obj is uuid, we simply return the value of uuid
            return obj.hex
        return json.JSONEncoder.default(self, obj)


# for testing purposese
emptyFile = FileModel(
    url="",
    name="",
    doctype="",
    lang="en",
    path="",
    # file=raw_tmpfile,
    doc_metadata={},
    stage="stage0",
    hash="",
    summary=None,
    short_summary=None,
)

<<<<<<< HEAD
=======

>>>>>>> 25bfd56d

class FileUpdate(BaseModel):
    message: str
    metadata : Dict[str,Any]


class UrlUpload(BaseModel):
    url: str
    metadata : Dict[str,Any]


class UrlUploadList(BaseModel):
    url: List[str]


class FileCreate(BaseModel):
    message: str


class FileUpload(BaseModel):
    message: str


# litestar only

from pathlib import Path
import os

OS_TMPDIR = Path(os.environ["TMPDIR"])
OS_GPU_COMPUTE_URL = os.environ["GPU_COMPUTE_URL"]
OS_FILEDIR = Path("/files/")


from hashlib import blake2b

# import base64


OS_TMPDIR = Path(os.environ["TMPDIR"])
OS_GPU_COMPUTE_URL = os.environ["GPU_COMPUTE_URL"]
OS_FILEDIR = Path("/files/")


# import base64


class FileController(Controller):
    """File Controller"""

    dependencies = {"files_repo": Provide(provide_files_repo)}


    # def jsonify_validate_return(self,):
    #     return None

    @get(path="/files/{file_id:uuid}")
    async def get_file(
        self,
        files_repo: FileRepository,
        file_id: UUID = Parameter(title="File ID", description="File to retieve"),
    ) -> FileSchema:
        obj = await files_repo.get(file_id)
        return self.validate_and_jsonify(obj)

    @get(path="/test")
    async def test_api(self) -> None:
        return None

    @get(path="/files/all")
    async def get_all_files(
        self, files_repo: FileRepository, limit_offset: LimitOffset, request: Request
    ) -> list[FileSchema]:
        """List files."""
        results = await files_repo.list()
        type_adapter = TypeAdapter(list[FileSchema])
        return type_adapter.validate_python(results)

    @post(path="/files/upload", media_type=MediaType.TEXT)
    async def handle_file_upload(
        self,
        files_repo: FileRepository,
        data: Annotated[UploadFile, Body(media_type=RequestEncodingType.MULTI_PART)],
    ) -> Optional[FileUpload]:
        content = await data.read()
        newFileObj = emptyFile()
        newFileObj.name = data.filename

    @post(path="/files/add_url")
    async def add_url(
        self, files_repo: FileRepository, data: UrlUpload, request: Request, process : bool = False
    ) -> Any:
        request.logger.info("adding files")
        request.logger.info(data)
        # New stuff here, is this where this code belongs? <new stuff>
        docingest = DocumentIngester(request.logger)
        request.logger.info("DocumentIngester Created")
        tmpfile_path, metadata = docingest.url_to_filepath_and_metadata(data.url)
        override_metadata = data.metadata
        if override_metadata is not None:
            metadata.update(override_metadata)
        request.logger.info(f"Metadata Successfully Created with metadata {metadata}")
        document_title = metadata.get("title")
        document_doctype = metadata.get("doctype")
        document_lang = metadata.get("language")
        try:
            assert isinstance(document_title, str)
            assert isinstance(document_doctype, str)
            assert isinstance(document_lang, str)
        except:
            request.logger.error("Illformed Metadata please fix")
        else:
            request.logger.info(f"Title, Doctype and language successfully declared")
        request.logger.info("Attempting to save data to file")
        result = docingest.save_filepath_to_hash(tmpfile_path)
        (filehash, filepath) = result
<<<<<<< HEAD
        new_file = FileModel(
            url=data.url,
            name=document_title,
            doctype=document_doctype,
            lang=document_lang,
            path=str(filepath),
            # file=raw_tmpfile,
            doc_metadata=metadata,
            stage="stage1",
            hash=filehash,
            summary=None,
            short_summary=None,
        )
        # </new stuff>
        request.logger.info("new file:{file}".format(file=new_file.to_dict()))
        try:
            new_file = await files_repo.add(new_file)
            
            
        except Exception as e:
            request.logger.info(e)
            return e
        request.logger.info("added file!~")

        request.logger.info("adding file to vector db")
        await indexDocByID(new_file.id)

        await files_repo.session.commit()
        request.logger.info("commited file to DB")
        # if process:
        #    await self.process_File(files_repo,request,str(new_file.uuid))
        return FileSchema.model_validate(new_file)
=======
        query = select(FileModel).where(FileModel.hash == filehash)
        duplicate_file_objects = await files_repo.session.execute(query)
        duplicate_file_obj = duplicate_file_objects.scalar()
        if duplicate_file_obj is None:
            docingest.backup_metadata_to_hash(metadata, filehash)
            new_file = FileModel(
                url=data.url,
                name=document_title,
                doctype=document_doctype,
                lang=document_lang,
                path=str(filepath),
                # file=raw_tmpfile,
                doc_metadata=metadata,
                stage="stage1",
                hash=filehash,
                summary=None,
                short_summary=None,
            )
            # </new stuff>
            request.logger.info("new file:{file}".format(file=new_file.to_dict()))
            try:
                new_file = await files_repo.add(new_file)
            except Exception as e:
                request.logger.info(e)
                return e
            request.logger.info("added file!~")
            await files_repo.session.commit()
            request.logger.info("commited file to DB")
        else:
            request.logger.info(type(duplicate_file_obj))
            request.logger.info(f"File with identical hash already exists in DB with uuid: {duplicate_file_obj.id}")
            new_file=duplicate_file_obj
        if process:
            request.logger.info("Processing File")
            await self.process_file_raw(new_file,files_repo,request.logger,False)
        return self.validate_and_jsonify(new_file)
>>>>>>> 25bfd56d

    @post(path="/files/add_urls")
    async def add_urls(
        self, files_repo: FileRepository, data: UrlUploadList, request: Request
    ) -> None:
        return None

    @post(path="/process/{file_id_str:str}")
    async def process_file(
        self,
        files_repo: FileRepository,
        request: Request,
        file_id_str: str = Parameter(
            title="File ID as hex string", description="File to retieve"
        ),
        regenerate: bool = True,  # Figure out how to pass in a boolean as a query paramater
    ) -> FileSchema:
        """Process a File."""
        file_id = UUID(file_id_str)
        logger.info(file_id)
        obj = await files_repo.get(file_id)
        # TODO : Add error for invalid document ID
        await self.process_file_raw(obj,files_repo,request.logger,regenerate)
        return self.validate_and_jsonify(
            newobj
        )  # TODO : Return Response code and response message

    async def process_file_raw(self,obj : FileModel, files_repo : FileRepository , logger : Any,regenerate: bool):
        logger.info(type(obj))
        logger.info(obj)
        current_stage = obj.stage
        doctype = obj.doctype
        logger.info(obj.doctype)
        mdextract = MarkdownExtractor(logger, OS_GPU_COMPUTE_URL, OS_TMPDIR)
        genextras = GenerateExtras(logger, OS_GPU_COMPUTE_URL, OS_TMPDIR)

        response_code, response_message = (
            500,
            "Internal error somewhere in process.",
        )
        if current_stage == "stage0":
            response_code, response_message = (
                422,
                "Failure in stage 0: Document was incorrectly added to database, try readding it again.",
            )
            current_stage = "stage1"
        if regenerate and current_stage != "stage0":
            current_stage = "stage1"
        if current_stage == "stage1":
            try:
                processed_original_text = (
                    mdextract.process_raw_document_into_untranslated_text(
                        Path(obj.path),obj.doctype, obj.lang
                    )
                )
            except:
                response_code, response_message = (
                    422,
                    "failure in stage 1: document was unable to be converted to markdown,",
                )
            else:
                obj.original_text = processed_original_text
                current_stage = "stage2"
        if current_stage == "stage2":
            obj.english_text = obj.original_text
            current_stage = "stage3"
            # TODO : Fix issue of existence of languages aside from english
            # try:
            #     processed_english_text = mdextract.convert_text_into_eng(
            #         obj.original_text, obj.lang
            #     )
            # except:
            #     response_code, response_message = (
            #         422,
            #         "failure in stage 2: document was unable to be translated to english.",
            #     )
            # else:
        if current_stage == "stage3":
            # TODO : Figure out better way to extract references
            # links = genextras.extract_markdown_links(obj.original_text)
            long_sum = genextras.summarize_document_text(obj.original_text)
            short_sum = genextras.gen_short_sum_from_long_sum(long_sum)
            try:
                x=3
            except:
                response_code, response_message = (
                    422,
                    "failure in stage 3: Unable to generate summaries and links for document.",
                )
            else:
                obj.links = links
                obj.long_summary = long_sum
                obj.short_summary = short_sum
                current_stage = "stage4"
        if current_stage == "stage4":
            try:
                # TODO : Chunk document and generate embeddings.
                print("Create Embeddings.")
            except:
                response_code, response_message = (
                    422,
                    "failure in stage 2: document was unable to be translated to english.",
                )
            else:
                current_stage = "stage5"

        if current_stage == "completed":
            response_code, response_message = (200, "Document Fully Processed.")
        logger.info(current_stage)
        obj.stage=current_stage
        logger.info(response_code)
        logger.info(response_message)
        newobj = files_repo.update(obj)

        await files_repo.session.commit()
    # @patch(path="/files/{file_id:uuid}")
    # async def update_file(
    #     self,
    #     files_repo: FileRepository,
    #     data: FileUpdate,
    #     file_id: UUID = Parameter(
    #         title="File ID", description="File to retieve"),
    # ) -> FileSchema:
    #     """Update a File."""
    #     raw_obj = data.model_dump(exclude_unset=True, exclude_none=True)
    #     raw_obj.update({"id": file_id})
    #     obj = files_repo.update(FileModel(**raw_obj))
    #     await files_repo.session.commit()
    #     return self.validate_and_jsonify(obj)

    @delete(path="/files/{file_id:uuid}")
    async def delete_file(
        self,
        files_repo: FileRepository,
        file_id: UUID = Parameter(title="File ID", description="File to retieve"),
    ) -> None:
<<<<<<< HEAD
        fid = UUID(file_id)
        _ = await files_repo.delete(fid)
        await files_repo.session.commit()
=======
        _ = await files_repo.delete(file_id)
        await files_repo.session.commit()

    def validate_and_jsonify(self,file_object : FileModel) -> dict:
        validated =  FileSchema.model_validate(file_object)
        validated_dict = dict(validated)
        validated_dict["id"]= str(validated_dict["id"])
        return validated_dict
>>>>>>> 25bfd56d
<|MERGE_RESOLUTION|>--- conflicted
+++ resolved
@@ -76,10 +76,6 @@
     short_summary=None,
 )
 
-<<<<<<< HEAD
-=======
-
->>>>>>> 25bfd56d
 
 class FileUpdate(BaseModel):
     message: str
@@ -195,40 +191,6 @@
         request.logger.info("Attempting to save data to file")
         result = docingest.save_filepath_to_hash(tmpfile_path)
         (filehash, filepath) = result
-<<<<<<< HEAD
-        new_file = FileModel(
-            url=data.url,
-            name=document_title,
-            doctype=document_doctype,
-            lang=document_lang,
-            path=str(filepath),
-            # file=raw_tmpfile,
-            doc_metadata=metadata,
-            stage="stage1",
-            hash=filehash,
-            summary=None,
-            short_summary=None,
-        )
-        # </new stuff>
-        request.logger.info("new file:{file}".format(file=new_file.to_dict()))
-        try:
-            new_file = await files_repo.add(new_file)
-            
-            
-        except Exception as e:
-            request.logger.info(e)
-            return e
-        request.logger.info("added file!~")
-
-        request.logger.info("adding file to vector db")
-        await indexDocByID(new_file.id)
-
-        await files_repo.session.commit()
-        request.logger.info("commited file to DB")
-        # if process:
-        #    await self.process_File(files_repo,request,str(new_file.uuid))
-        return FileSchema.model_validate(new_file)
-=======
         query = select(FileModel).where(FileModel.hash == filehash)
         duplicate_file_objects = await files_repo.session.execute(query)
         duplicate_file_obj = duplicate_file_objects.scalar()
@@ -265,7 +227,6 @@
             request.logger.info("Processing File")
             await self.process_file_raw(new_file,files_repo,request.logger,False)
         return self.validate_and_jsonify(new_file)
->>>>>>> 25bfd56d
 
     @post(path="/files/add_urls")
     async def add_urls(
@@ -402,17 +363,12 @@
         files_repo: FileRepository,
         file_id: UUID = Parameter(title="File ID", description="File to retieve"),
     ) -> None:
-<<<<<<< HEAD
         fid = UUID(file_id)
         _ = await files_repo.delete(fid)
-        await files_repo.session.commit()
-=======
-        _ = await files_repo.delete(file_id)
         await files_repo.session.commit()
 
     def validate_and_jsonify(self,file_object : FileModel) -> dict:
         validated =  FileSchema.model_validate(file_object)
         validated_dict = dict(validated)
         validated_dict["id"]= str(validated_dict["id"])
-        return validated_dict
->>>>>>> 25bfd56d
+        return validated_dict