<<<<<<< HEAD
FROM python:3.11
=======
FROM python:3.12
>>>>>>> fc266f57

ENV VIRTUAL_ENV=/usr/local
# use UV
# ADD --chmod=755 https://github.com/astral-sh/uv/releases/latest/download/uv-installer.sh /install.sh
# RUN /install.sh && rm /install.sh
 
WORKDIR /app
COPY requirements.txt /app/requirements.txt
# Uncomment for debugging python depenancy issue
# COPY requirements-unlocked.txt /app/requirements.txt
 
RUN pip install --no-cache -r requirements.txt 
COPY . . 

# expose to docker network
EXPOSE 5555

# Command should be in dockerfile
CMD ["uvicorn","main:app", "--host", "0.0.0.0", "5555", "--workers", "4"]<|MERGE_RESOLUTION|>--- conflicted
+++ resolved
@@ -1,8 +1,5 @@
-<<<<<<< HEAD
-FROM python:3.11
-=======
 FROM python:3.12
->>>>>>> fc266f57
+
 
 ENV VIRTUAL_ENV=/usr/local
 # use UV
