package main

import (
	"context"
	"kessler/admin"
	"kessler/autocomplete"
	"kessler/crud"
<<<<<<< HEAD
	"kessler/jobs"
=======
	"kessler/health"
>>>>>>> 6e2b7ad1
	"kessler/rag"
	"kessler/search"
	"log"
	"net/http"
	"os"
	"strings"
	"time"

	"github.com/gorilla/mux"
	"github.com/jackc/pgx/v5"
	"github.com/jackc/pgx/v5/pgxpool"
)

func PgPoolConfig() *pgxpool.Config {
	const defaultMaxConns = int32(30)
	const defaultMinConns = int32(0)
	const defaultMaxConnLifetime = time.Hour
	const defaultMaxConnIdleTime = time.Minute * 30
	const defaultHealthCheckPeriod = time.Minute
	const defaultConnectTimeout = time.Second * 5

	// Your own Database URL
	DATABASE_URL := os.Getenv("DATABASE_CONNECTION_STRING")

	dbConfig, err := pgxpool.ParseConfig(DATABASE_URL)
	if err != nil {
		log.Fatal("Failed to create a config, error: ", err)
	}

	dbConfig.MaxConns = defaultMaxConns
	dbConfig.MinConns = defaultMinConns
	dbConfig.MaxConnLifetime = defaultMaxConnLifetime
	dbConfig.MaxConnIdleTime = defaultMaxConnIdleTime
	dbConfig.HealthCheckPeriod = defaultHealthCheckPeriod
	dbConfig.ConnConfig.ConnectTimeout = defaultConnectTimeout
	// Removed to clean up logging in golang
	dbConfig.BeforeAcquire = func(ctx context.Context, c *pgx.Conn) bool {
		// log.Println("Before acquiring the connection pool to the database!!")
		return true
	}

	dbConfig.AfterRelease = func(c *pgx.Conn) bool {
		// log.Println("After releasing the connection pool to the database!!")
		return true
	}

	dbConfig.BeforeClose = func(c *pgx.Conn) {
		// log.Println("Closed the connection pool to the database!!")
	}

	return dbConfig
}

type UserValidation struct {
	validated bool
	userID    string
}

type AccessTokenData struct {
	AccessToken string `json:"access_token"`
}

// CORS middleware function
func corsMiddleware(next http.Handler) http.Handler {
	return http.HandlerFunc(func(w http.ResponseWriter, r *http.Request) {
		// Set CORS headers
		w.Header().Set("Access-Control-Allow-Origin", "*") // or specify allowed origin
		w.Header().Set("Access-Control-Allow-Methods", "GET, POST, PUT, DELETE, OPTIONS")
		w.Header().Set("Access-Control-Allow-Headers", "Content-Type, Authorization, Origin")

		// Handle preflight OPTIONS requests
		if r.Method == http.MethodOptions {
			w.WriteHeader(http.StatusOK)
			return
		}

		// Call the next handler
		next.ServeHTTP(w, r)
	})
}

func HandleVersionHash(w http.ResponseWriter, r *http.Request) {
	// Get the version hash from the environment variable
	versionHash := os.Getenv("VERSION_HASH")
	w.Write([]byte(versionHash))
}

func main() {
	// err := godotenv.Load()
	// if err != nil {
	// 	log.Fatal("Error loading .env file")
	// }
	// Create database connection
	var connPool *pgxpool.Pool
	connPool, err := pgxpool.NewWithConfig(context.Background(), PgPoolConfig())
	if err != nil {
		log.Fatal("Error while creating connection to the database!!")
	}

	defer connPool.Close()

	// mux_route := mux.NewRouter()
	// static.HandleStaticGenerationRouting(mux, connPool)
	const timeout = time.Second * 20
	const adminTimeout = time.Minute * 10
	// Create two separate routers for different timeout requirements
	adminMux := mux.NewRouter()
	adminMux.Use(func(next http.Handler) http.Handler {
		return http.HandlerFunc(func(w http.ResponseWriter, r *http.Request) {
			ctx := context.WithValue(r.Context(), "db", connPool)
			next.ServeHTTP(w, r.WithContext(ctx))
		})
	})
	adminRouter := adminMux.PathPrefix("/v2/admin/").Subrouter()
	admin.DefineAdminRoutes(adminRouter)
	adminMux.PathPrefix("/v2/admin/").Handler(adminRouter)
	// TODO: determine a way for this to be passed differently
	adminMux.PathPrefix("/v2/crud/").Handler(adminRouter)
	adminWithTimeout := http.TimeoutHandler(adminMux, adminTimeout, "Admin Timeout!")

	// Regular routes with standard timeout
	regularMux := mux.NewRouter()
	regularMux.Use(func(next http.Handler) http.Handler {
		return http.HandlerFunc(func(w http.ResponseWriter, r *http.Request) {
			ctx := context.WithValue(r.Context(), "db", connPool)
			next.ServeHTTP(w, r.WithContext(ctx))
		})
	})
	public_subrouter := regularMux.PathPrefix("/v2/public").Subrouter()
	jobs_subrouter := regularMux.PathPrefix("/v2/jobs").Subrouter()
	jobs.DefineJobRoutes(jobs_subrouter)

	crud.DefineCrudRoutes(public_subrouter)
	health_subrouter := regularMux.PathPrefix("/v2/health").Subrouter()
	health.DefineHealthRoutes(health_subrouter)
	regularMux.PathPrefix("/v2/public/").Handler(public_subrouter)
	regularMux.PathPrefix("/v2/jobs/").Handler(jobs_subrouter)
	regularMux.HandleFunc("/v2/version_hash", HandleVersionHash)
	regularMux.HandleFunc("/v2/search", search.HandleSearchRequest)
	regularMux.HandleFunc("/v2/rag/basic_chat", rag.HandleBasicChatRequest)
	regularMux.HandleFunc("/v2/rag/chat", rag.HandleRagChatRequest)
	regularMux.HandleFunc("/v2/recent_updates", search.HandleRecentUpdatesRequest)
	autocomplete_subrouter := regularMux.PathPrefix("/v2/autocomplete").Subrouter()
	autocomplete.DefineAutocompleteRoutes(autocomplete_subrouter)
	regularWithTimeout := http.TimeoutHandler(regularMux, timeout, "Timeout!")

	// Combine both routers
	finalHandler := http.HandlerFunc(func(w http.ResponseWriter, r *http.Request) {
		if strings.HasPrefix(r.URL.Path, "/v2/admin/") {
			adminWithTimeout.ServeHTTP(w, r)
		} else {
			regularWithTimeout.ServeHTTP(w, r)
		}
	})

	handler := corsMiddleware(finalHandler)

	server := &http.Server{
		Addr:    ":4041",
		Handler: handler,
		// Set longer timeouts at server level to allow for admin operations
		ReadTimeout:  adminTimeout,
		WriteTimeout: adminTimeout,
	}

	log.Println("Starting server on :4041")
	if err := server.ListenAndServe(); err != nil && err != http.ErrServerClosed {
		log.Fatalf("Webserver Failed: %s", err)
	}
}<|MERGE_RESOLUTION|>--- conflicted
+++ resolved
@@ -5,11 +5,8 @@
 	"kessler/admin"
 	"kessler/autocomplete"
 	"kessler/crud"
-<<<<<<< HEAD
 	"kessler/jobs"
-=======
 	"kessler/health"
->>>>>>> 6e2b7ad1
 	"kessler/rag"
 	"kessler/search"
 	"log"
