--- conflicted
+++ resolved
@@ -3,6 +3,7 @@
 import (
 	"encoding/json"
 	"fmt"
+	"kessler/gen/dbstore"
 	"kessler/objects/files"
 	"kessler/objects/networking"
 	"kessler/objects/organizations"
@@ -100,36 +101,19 @@
 	w.Write(response)
 }
 
-<<<<<<< HEAD
-func OrgListAll(w http.ResponseWriter, r *http.Request) {
-	log.Printf("Getting all organizations")
-	q := *routing.DBQueriesFromRequest(r)
-
+func OrgSemiCompletePaginated(w http.ResponseWriter, r *http.Request) {
+	paginationData := networking.PaginationFromUrlParams(r)
+	q := routing.DBQueriesFromRequest(r)
 	ctx := r.Context()
-	organizations, err := q.OrganizationList(ctx)
+	args := dbstore.OrganizationSemiCompleteInfoListPaginatedParams{
+		Limit:  int32(paginationData.Limit),
+		Offset: int32(paginationData.Offset),
+	}
+	organizations, err := q.OrganizationSemiCompleteInfoListPaginated(ctx, args)
 	if err != nil {
 		log.Printf("Error reading organization: %v", err)
 		if err.Error() == "no rows in result set" {
 			http.Error(w, err.Error(), http.StatusNotFound)
-=======
-func OrgSemiCompletePaginatedFactory(dbtx_val dbstore.DBTX) http.HandlerFunc {
-	return func(w http.ResponseWriter, r *http.Request) {
-		paginationData := networking.PaginationFromUrlParams(r)
-		q := *dbstore.New(dbtx_val)
-		ctx := r.Context()
-		args := dbstore.OrganizationSemiCompleteInfoListPaginatedParams{
-			Limit:  int32(paginationData.Limit),
-			Offset: int32(paginationData.Offset),
-		}
-		organizations, err := q.OrganizationSemiCompleteInfoListPaginated(ctx, args)
-		if err != nil {
-			log.Printf("Error reading organization: %v", err)
-			if err.Error() == "no rows in result set" {
-				http.Error(w, err.Error(), http.StatusNotFound)
-				return
-			}
-			http.Error(w, err.Error(), http.StatusInternalServerError)
->>>>>>> ce759af8
 			return
 		}
 		http.Error(w, err.Error(), http.StatusInternalServerError)
@@ -140,36 +124,19 @@
 	w.Write(response)
 }
 
-<<<<<<< HEAD
-func ConversationListAll(w http.ResponseWriter, r *http.Request) {
-	log.Printf("Getting all proceedings")
-	q := *routing.DBQueriesFromRequest(r)
-
+func ConversationSemiCompletePaginatedList(w http.ResponseWriter, r *http.Request) {
+	paginationData := networking.PaginationFromUrlParams(r)
+	q := routing.DBQueriesFromRequest(r)
 	ctx := r.Context()
-	proceedings, err := q.DocketConversationList(ctx)
+	args := dbstore.ConversationSemiCompleteInfoListPaginatedParams{
+		Limit:  int32(paginationData.Limit),
+		Offset: int32(paginationData.Offset),
+	}
+	proceedings, err := q.ConversationSemiCompleteInfoListPaginated(ctx, args)
 	if err != nil {
 		log.Printf("Error reading organization: %v", err)
 		if err.Error() == "no rows in result set" {
 			http.Error(w, err.Error(), http.StatusNotFound)
-=======
-func ConversationSemiCompletePaginatedListFactory(dbtx_val dbstore.DBTX) http.HandlerFunc {
-	return func(w http.ResponseWriter, r *http.Request) {
-		paginationData := networking.PaginationFromUrlParams(r)
-		q := *dbstore.New(dbtx_val)
-		ctx := r.Context()
-		args := dbstore.ConversationSemiCompleteInfoListPaginatedParams{
-			Limit:  int32(paginationData.Limit),
-			Offset: int32(paginationData.Offset),
-		}
-		proceedings, err := q.ConversationSemiCompleteInfoListPaginated(ctx, args)
-		if err != nil {
-			log.Printf("Error reading organization: %v", err)
-			if err.Error() == "no rows in result set" {
-				http.Error(w, err.Error(), http.StatusNotFound)
-				return
-			}
-			http.Error(w, err.Error(), http.StatusInternalServerError)
->>>>>>> ce759af8
 			return
 		}
 		http.Error(w, err.Error(), http.StatusInternalServerError)
