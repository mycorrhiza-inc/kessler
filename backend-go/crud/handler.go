package crud

import (
	"context"
	"encoding/json"
	"fmt"
	"io"
	"kessler/gen/dbstore"
	"kessler/objects/files"
	"kessler/routing"
	"math/rand"
	"net/http"
	"os"
	"strings"

	"github.com/google/uuid"
	"github.com/gorilla/mux"
)

func DefineCrudRoutes(public_subrouter *mux.Router) {
	public_subrouter.HandleFunc(
		"/files/insert",
		makeFileUpsertHandler(
			FileUpsertHandlerConfig{
				private: false,
				insert:  true,
			},
		)).Methods(http.MethodPost)

	public_subrouter.HandleFunc(
		"/files/{uuid}/update",
		makeFileUpsertHandler(
			FileUpsertHandlerConfig{
				private: false,
				insert:  false,
			},
		)).Methods(http.MethodPost)
	public_subrouter.HandleFunc(
		"/files/{uuid}",
		FileSemiCompleteGet,
	).Methods(http.MethodGet)

	public_subrouter.HandleFunc(
		"/files/{uuid}/minimal",
		ReadFileHandler(
			FileHandlerConfig{
				private:     false,
				return_type: "object-minimal",
			},
		)).Methods(http.MethodGet)

	public_subrouter.HandleFunc(
		"/files/{uuid}/markdown",
		ReadFileHandler(
			FileHandlerConfig{
				private:     false,
				return_type: "markdown",
			},
		)).Methods(http.MethodGet)
	// These shouldnt have to be duplicated, but such is life.
	public_subrouter.HandleFunc(
		"/files/{uuid}/raw/{filename}",
		ReadFileHandler(
			FileHandlerConfig{
				private:     false,
				return_type: "raw",
			},
		)).Methods(http.MethodGet)

	public_subrouter.HandleFunc(
		"/files/{uuid}/raw",
		ReadFileHandler(
			FileHandlerConfig{
				private:     false,
				return_type: "raw",
			},
		)).Methods(http.MethodGet)

	public_subrouter.HandleFunc(
		"/files/{uuid}/metadata",
		FileWithMetaGetHandler,
	).Methods(http.MethodGet)
	// TODO : Split out the organizations into their own crud handler module
	public_subrouter.HandleFunc(
		"/organizations/list",
<<<<<<< HEAD
		OrgListAll,
=======
		OrgSemiCompletePaginatedFactory(dbtx_val),
>>>>>>> ce759af8
	).Methods(http.MethodGet)

	public_subrouter.HandleFunc(
		"/conversations/list",
<<<<<<< HEAD
		ConversationListAll,
=======
		ConversationSemiCompletePaginatedListFactory(dbtx_val),
>>>>>>> ce759af8
	).Methods(http.MethodGet)

	public_subrouter.HandleFunc(
		"/conversations/named-lookup/{name}",
		ConversationGetByName,
	).Methods(http.MethodGet)

	public_subrouter.HandleFunc(
		"/organizations/{uuid}",
		GetOrgWithFiles,
	).Methods(http.MethodGet)

	public_subrouter.HandleFunc(
		"/organizations/verify",
		OrganizationVerifyHandler,
	).Methods(http.MethodPost)
	public_subrouter.HandleFunc(
		"/conversations/verify",
		ConversationVerifyHandler,
	).Methods(http.MethodPost)

	public_subrouter.HandleFunc(
		"/conversations/list/semi-complete",
		ConversationSemiCompleteListAll,
	).Methods(http.MethodGet)

	//
	// private_subrouter := router.PathPrefix("/v2/private").Subrouter()
	//
	// private_subrouter.HandleFunc("/files/insert", makeFileUpsertHandler(
	// 	UpsertHandlerInfo{dbtx_val: dbtx_val, private: true, insert: true})).Methods(http.MethodPost)
	//
	// private_subrouter.HandleFunc("/files/{uuid}", makeFileUpsertHandler(
	// 	UpsertHandlerInfo{dbtx_val: dbtx_val, private: true, insert: false})).Methods(http.MethodPost)
	//
	// private_subrouter.HandleFunc("/files/{uuid}", makeReadFileHandler(
	// 	FileHandlerInfo{dbtx_val: dbtx_val, private: true, return_type: "object"})).Methods(http.MethodGet)
	//
	// private_subrouter.HandleFunc("/files/{uuid}/markdown", makeReadFileHandler(
	// 	FileHandlerInfo{dbtx_val: dbtx_val, private: true, return_type: "markdown"})).Methods(http.MethodGet)
	//
	// private_subrouter.HandleFunc("/files/{uuid}/raw", makeReadFileHandler(
	// 	FileHandlerInfo{dbtx_val: dbtx_val, private: true, return_type: "raw"})).Methods(http.MethodGet)
}

// CONVERT TO UPPER CASE IF YOU EVER WANT TO USE IT OUTSIDE OF THIS CONTEXT
type FileHandlerConfig struct {
	private     bool
	return_type string // Can be either markdown, object or raw
}

func checkPrivateFileAuthorization(q dbstore.Queries, ctx context.Context, objectID uuid.UUID, token string) (bool, error) {
	if !strings.HasPrefix(token, "Authenticated") {
		return false, nil
	}
	// viewerID := strings.TrimPrefix(token, "Authenticated ")
	// if viewerID == "thaumaturgy" {
	// 	return true, nil
	// }
	// viewerUUID, err := uuid.Parse(viewerID)
	// if err != nil {
	// 	return false, err
	// }
	// viewerPgUUID := pgtype.UUID{Bytes: viewerUUID, Valid: true}
	// objectPgUUID := pgtype.UUID{Bytes: objectID, Valid: true}
	// auth_params := dbstore.CheckOperatorAccessToObjectParams{viewerPgUUID, objectPgUUID}
	// auth_result, err := q.CheckOperatorAccessToObject(ctx, auth_params)
	// if err != nil {
	// 	return false, err
	// }
	auth_result := false
	return auth_result, nil
}

func checkPrivateUploadAbility(token string) bool {
	if !strings.HasPrefix(token, "Authenticated ") {
		return false
	}
	viewerID := strings.TrimPrefix(token, "Authenticated ")
	return viewerID != "anonomous" && viewerID != "thaumaturgy"
}

type FileProcessRequest struct {
	ID                 uuid.UUID         `json:"id"`
	Hash               string            `json:"hash"`
	Private            bool              `json:"private"`
	FileUploadName     string            `json:"file_upload_name"`
	UserID             uuid.UUID         `json:"user_id"`
	Mdata              map[string]string `json:"mdata"`
	ExistingFileSchema files.FileSchema  `json:"existing_file_schema"`
}

func sendFileProcessRequest(req FileProcessRequest) error {
	return nil
}

func generateRandomString(n int) string {
	const letters = "abcdefghijklmnopqrstuvwxyzABCDEFGHIJKLMNOPQRSTUVWXYZ0123456789"
	b := make([]byte, n)
	for i := range b {
		b[i] = letters[rand.Intn(len(letters))]
	}
	return string(b)
}

func privateUploadFactory(dbtx_val dbstore.DBTX) func(w http.ResponseWriter, r *http.Request) {
	return func(w http.ResponseWriter, r *http.Request) {
		file, _, err := r.FormFile("file")
		fileName := r.FormValue("file_name")
		if err != nil {
			return
		}
		defer file.Close()
		randomFileName := generateRandomString(10) // Function to generate a random string
		f, err := os.OpenFile(randomFileName, os.O_WRONLY|os.O_CREATE, 0666)
		if err != nil {
			return
		}
		defer f.Close()
		io.Copy(f, file)
		keFileMan := NewKeFileManager()
		hash, err := keFileMan.uploadFileToS3(randomFileName)
		if err != nil {
			fmt.Printf("Error uploading to s3, %v", err)
		}
		fmt.Fprintf(w, "File %s uploaded successfully with hash %s", fileName, hash)
	}
}

type ReturnFilesSchema struct {
	Files []files.FileSchema `json:"files"`
}

func GetListAllRawFiles(ctx context.Context, q dbstore.Queries) ([]files.FileSchema, error) {
	db_files, err := q.FilesList(ctx)
	if err != nil {
		return []files.FileSchema{}, err
	}
	var fileSchemas []files.FileSchema
	for _, fileRaw := range db_files {
		rawSchema := files.PublicFileToSchema(fileRaw)
		fileSchemas = append(fileSchemas, rawSchema)
	}
	return fileSchemas, nil
}

func GetListAllFiles(ctx context.Context, q dbstore.Queries) ([]files.FileSchema, error) {
	db_files, err := GetListAllRawFiles(ctx, q)
	if err != nil {
		return []files.FileSchema{}, err
	}
	var fileSchemas []files.FileSchema
	for _, rawSchema := range db_files {
		fileSchema := rawSchema
		fileSchemas = append(fileSchemas, fileSchema)
	}
	return fileSchemas, nil
}

func getListOfAllPublicFilesHandler(dbtx_val dbstore.DBTX) func(w http.ResponseWriter, r *http.Request) {
	return func(w http.ResponseWriter, r *http.Request) {
		q := *routing.DBQueriesFromRequest(r)

		ctx := r.Context()
		fileSchemas, err := GetListAllFiles(ctx, q)
		if err != nil {
			http.Error(w, "Encountered db error reading files", http.StatusInternalServerError)
			return
		}
		return_schema := ReturnFilesSchema{Files: fileSchemas}
		response, _ := json.Marshal(return_schema)

		w.Header().Set("Content-Type", "application/json")
		w.Write(response)
	}
}<|MERGE_RESOLUTION|>--- conflicted
+++ resolved
@@ -83,20 +83,12 @@
 	// TODO : Split out the organizations into their own crud handler module
 	public_subrouter.HandleFunc(
 		"/organizations/list",
-<<<<<<< HEAD
-		OrgListAll,
-=======
-		OrgSemiCompletePaginatedFactory(dbtx_val),
->>>>>>> ce759af8
+		OrgSemiCompletePaginated,
 	).Methods(http.MethodGet)
 
 	public_subrouter.HandleFunc(
 		"/conversations/list",
-<<<<<<< HEAD
-		ConversationListAll,
-=======
-		ConversationSemiCompletePaginatedListFactory(dbtx_val),
->>>>>>> ce759af8
+		ConversationSemiCompletePaginatedList,
 	).Methods(http.MethodGet)
 
 	public_subrouter.HandleFunc(
