--- conflicted
+++ resolved
@@ -120,15 +120,10 @@
 				break
 			}
 		}
-<<<<<<< HEAD
-	}
-	fmt.Printf("Hydrated %v of %v files \n", files_actually_hydrated, len(results))
-=======
 		res.Name = "ERROR HYDRATING SEARCH RESULT W/ PG DATA: " + res.Name
 		results_hydrated[i] = setupSearchDataHydrated(res, files.CompleteFileSchema{})
 	}
 	fmt.Printf("Hydrated %v of %v files\n", files_actually_hydrated, len(results))
->>>>>>> 09995c31
 	return results_hydrated, nil
 }
 
